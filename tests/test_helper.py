import pandas as pd
import pandas_ta as ta
import pytest
import importlib.util
from pathlib import Path
import numpy as np

helper_path = Path(__file__).resolve().parents[1] / "quant_trade" / "utils" / "helper.py"
spec = importlib.util.spec_from_file_location("helper", helper_path)
helper = importlib.util.module_from_spec(spec)
spec.loader.exec_module(helper)

_safe_ta = helper._safe_ta
calc_mfi_np = helper.calc_mfi_np
calc_price_channel = helper.calc_price_channel
calc_support_resistance = helper.calc_support_resistance


def test_vwap_np_window():
    high = [1, 2, 3, 4]
    low = [0, 1, 2, 3]
    close = [0.5, 1.5, 2.5, 3.5]
    volume = [10, 10, 10, 10]
    res_all = helper.vwap_np(high, low, close, volume)
    res_win2 = helper.vwap_np(high, low, close, volume, window=2)
    assert res_all.tolist() == pytest.approx([0.5, 1.0, 1.5, 2.0])
    assert res_win2.tolist() == pytest.approx([0.5, 1.0, 2.0, 3.0])


def test_safe_ta_with_short_series():
    s = pd.Series([1, 2], index=pd.date_range('2020-01-01', periods=2, freq='h'))
    df = _safe_ta(ta.macd, s, index=s.index)
    assert isinstance(df, pd.DataFrame)
    assert (df == 0).all().all()


def test_calc_mfi_np_empty():
    ratio, mfi = calc_mfi_np([], [], [], [])
    assert len(ratio) == 0
    assert len(mfi) == 0


def test_calc_mfi_np_all_nan_no_warning():
    arr = np.array([float('nan')] * 5)
    with pytest.warns(None):
        ratio, mfi = calc_mfi_np(arr, arr, arr, arr)
    assert len(ratio) == 5
    assert len(mfi) == 5


def test_calc_price_channel_with_nan():
    idx = pd.date_range('2020-01-01', periods=3, freq='h')
    high = pd.Series([1.0, float('nan'), 3.0], index=idx)
    low = pd.Series([0.5, float('nan'), 2.0], index=idx)
    close = pd.Series([0.8, 1.0, 2.5], index=idx)
    ch = calc_price_channel(high, low, close, window=2)
    assert ch['channel_pos'].iloc[0] == pytest.approx(0.6)
    assert ch['upper'].iloc[1] == pytest.approx(1.0)


def test_calc_price_channel_all_nan():
    idx = pd.date_range('2020-01-01', periods=3, freq='h')
    s = pd.Series([float('nan')] * 3, index=idx)
    with pytest.warns(None):
        ch = calc_price_channel(s, s, s, window=2)
    assert ch.isna().all().all()


def test_calc_support_resistance_basic():
    idx = pd.date_range('2020-01-01', periods=4, freq='h')
    high = pd.Series([1, 1, 1, 1], index=idx)
    low = pd.Series([1, 1, 1, 1], index=idx)
    close = pd.Series([1, 0.9, 1.1, 0.8], index=idx)
    sr = calc_support_resistance(high, low, close, window=2)
    assert sr['break_support'].iloc[1] == 1.0
    assert sr['break_resistance'].iloc[2] == 1.0


def test_calc_features_raw_support_resistance():
    times = pd.date_range('2020-01-01', periods=3, freq='h')
    df = pd.DataFrame({
        'open': [1, 2, 3],
        'high': [2, 3, 4],
        'low': [0.5, 1.5, 2.5],
        'close': [1.5, 2.5, 3.5],
        'volume': [100, 100, 100],
    }, index=times)
    feats = helper.calc_features_raw(df, '1h')
    for col in (
        'support_level_1h',
        'resistance_level_1h',
        'break_support_1h',
        'break_resistance_1h',
    ):
        assert col in feats

def test_calc_features_raw_vwap_window():
    times = pd.date_range('2020-01-01', periods=4, freq='h')
    df = pd.DataFrame({
        'open': [1, 2, 3, 4],
        'high': [1, 2, 3, 4],
        'low': [0, 1, 2, 3],
        'close': [0.5, 1.5, 2.5, 3.5],
        'volume': [10, 10, 10, 10],
    }, index=times)

    feats_all = helper.calc_features_raw(df, '1h')
    feats_win2 = helper.calc_features_raw(df, '1h', vwap_window=2)
    expected_all = helper.vwap_np(
        feats_all['high'],
        feats_all['low'],
        feats_all['close'],
        feats_all['volume'],
    )
    expected_win2 = helper.vwap_np(
        feats_win2['high'],
        feats_win2['low'],
        feats_win2['close'],
        feats_win2['volume'],
        window=2,
    )
    assert feats_all['vwap_1h'].iloc[-1] == pytest.approx(expected_all[-1])
    assert feats_win2['vwap_1h'].iloc[-1] == pytest.approx(expected_win2[-1])


<<<<<<< HEAD
def test_calc_rsi_divergence():
    times = pd.date_range('2020-01-01', periods=15, freq='h')
    close = pd.Series(range(1, 16), index=times)
    rsi = pd.Series(
        [40, 45, 50, 55, 60, 65, 70, 75, 80, 78, 77, 76, 75, 74, 70],
        index=times,
    )
    div = helper.calc_rsi_divergence(close, rsi)
    assert div['bear'].iloc[-1] == 1.0
    assert div['bull'].sum() == 0

    times2 = pd.date_range('2020-01-01', periods=16, freq='h')
    close2 = pd.Series(
        [15, 14, 13, 12, 11, 10, 9, 8, 7, 6, 5, 4, 3, 2, 1, 0.5], index=times2
    )
    rsi2 = pd.Series(
        [60, 58, 56, 54, 52, 50, 48, 46, 44, 42, 40, 38, 36, 34, 20, 30],
        index=times2,
    )
    div2 = helper.calc_rsi_divergence(close2, rsi2)
    assert div2['bull'].iloc[-1] == 1.0
    assert div2['bear'].sum() == 0


def test_calc_features_raw_rsi_divergence():
    times = pd.date_range('2020-01-01', periods=15, freq='h')
    close = pd.Series(range(1, 16), index=times)
    df = pd.DataFrame(
        {
            'open': close,
            'high': close,
            'low': close,
            'close': close,
            'volume': [1] * len(close),
        },
        index=times,
    )
    feats = helper.calc_features_raw(df, '1h')
    assert 'rsi_bull_div_1h' in feats
    assert 'rsi_bear_div_1h' in feats
=======
def test_bb_squeeze_flag():
    times = pd.date_range('2020-01-01', periods=25, freq='h')
    df = pd.DataFrame({
        'open': np.linspace(1, 2, 25),
        'high': np.linspace(1.1, 2.1, 25),
        'low': np.linspace(0.9, 1.9, 25),
        'close': np.linspace(1, 2, 25),
        'volume': np.linspace(10, 20, 25),
    }, index=times)
    feats = helper.calc_features_raw(df, '1h')
    bbw = feats['bb_width_1h']
    sma = bbw.rolling(20, min_periods=1).mean()
    expected = (bbw < sma * 0.7).astype(float)
    assert feats['bb_squeeze_1h'].equals(expected)

def test_calc_td_sequential_td9():
    idx = pd.date_range('2020-01-01', periods=13, freq='h')
    down = pd.Series(range(13, 0, -1), index=idx, dtype=float)
    up = pd.Series(range(1, 14), index=idx, dtype=float)

    res_down = helper.calc_td_sequential(down)
    res_up = helper.calc_td_sequential(up)

    assert res_down['td_buy_count'].iloc[-1] == 9
    assert res_down['td_sell_count'].iloc[-1] == 0
    assert res_up['td_sell_count'].iloc[-1] == 9

>>>>>>> ead03098


<|MERGE_RESOLUTION|>--- conflicted
+++ resolved
@@ -123,7 +123,6 @@
     assert feats_win2['vwap_1h'].iloc[-1] == pytest.approx(expected_win2[-1])
 
 
-<<<<<<< HEAD
 def test_calc_rsi_divergence():
     times = pd.date_range('2020-01-01', periods=15, freq='h')
     close = pd.Series(range(1, 16), index=times)
@@ -164,7 +163,7 @@
     feats = helper.calc_features_raw(df, '1h')
     assert 'rsi_bull_div_1h' in feats
     assert 'rsi_bear_div_1h' in feats
-=======
+
 def test_bb_squeeze_flag():
     times = pd.date_range('2020-01-01', periods=25, freq='h')
     df = pd.DataFrame({
@@ -192,6 +191,6 @@
     assert res_down['td_sell_count'].iloc[-1] == 0
     assert res_up['td_sell_count'].iloc[-1] == 9
 
->>>>>>> ead03098
 
 
+
