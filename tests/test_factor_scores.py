--- conflicted
+++ resolved
@@ -94,7 +94,7 @@
     higher_vwap['close'] = 105
     assert rsg.get_factor_scores(higher_vwap, '1h')['trend'] > base['trend']
 
-<<<<<<< HEAD
+
     high_kc = base_feats.copy()
     high_kc['kc_perc_1h'] = 0.8
     assert rsg.get_factor_scores(high_kc, '1h')['trend'] > base['trend']
@@ -106,7 +106,7 @@
     strong_flow = base_feats.copy()
     strong_flow['money_flow_ratio_1h'] = 3
     assert rsg.get_factor_scores(strong_flow, '1h')['volume'] > base['volume']
-=======
+
     near_top = base_feats.copy()
     near_top['channel_pos_1h'] = 0.95
     assert rsg.get_factor_scores(near_top, '1h')['trend'] < base['trend']
@@ -114,5 +114,5 @@
     breakout_up = base_feats.copy()
     breakout_up['channel_pos_1h'] = 1.05
     assert rsg.get_factor_scores(breakout_up, '1h')['trend'] > base['trend']
->>>>>>> 5581155a
 
+
