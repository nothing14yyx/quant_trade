binance:
  api_key: "${BINANCE_API_KEY}"
  api_secret: "${BINANCE_API_SECRET}"
  proxy:
    http:  "http://127.0.0.1:7890"
    https: "http://127.0.0.1:7890"

coingecko:
  api_key: "${COINGECKO_API_KEY}"  # 可为空或填写公共 API 密钥

mysql:
  host: "localhost"
  port: 3306
  user: "root"
  password: "${MYSQL_PASSWORD}"
  database: "quant_trading"
  charset: "utf8mb4"

data_loader:
  topn: 100             # 获取成交额排名前N的合约
  interval: "1h"       # 主周期K线
  aux_interval: ["5m", "15m", "4h", "d1"]   # 辅助周期K线
  start:  "2024-06-09" # 起始日期 例如"2024-06-01" 默认获取一年
  end:     # 结束日期
  cache_dir: "data/klines"
  sentiment_cache: "data/sentiment"
  rate_limit_sleep: 0.05   # 每次请求后休息 50ms，1s 20 次 ≪ 2400/min
  excluded_list: ["BUSDT","NEIROETHUSDT","HUSDT","SAHARAUSDT","RAREUSDT"]

feature_engineering:
#  cache_dir: "quant_trade/data/klines"
#  merged_dir: "quant_trade/data/merged"
#  merged_table_path: "quant_trade/data/merged/merged_table.csv"
  feature_cols_path: "data/merged/feature_cols.txt"
  topn: 150
  mode: train                        # train 或 inference
  scaler_path: scalers/all_features_scaler.json
  btc_symbol: "BTCUSDT"
  eth_symbol: "ETHUSDT"

feature_selector:
  target:
    - target_1h
    - future_volatility_1h
    - future_max_rise_1h
    - future_max_drawdown_1h
    - target_4h
    - future_volatility_4h
    - future_max_rise_4h
    - future_max_drawdown_4h
    - target_d1
    - future_volatility_d1
    - future_max_rise_d1
    - future_max_drawdown_d1
  top_n: 100             # 每周期保留前 N

models:
  1h:
    cls: models/model_1h_cls.pkl
    vol: models/model_1h_vol.pkl
    rise: models/model_1h_rise.pkl
    drawdown: models/model_1h_drawdown.pkl
  4h:
    cls: models/model_4h_cls.pkl
    vol: models/model_4h_vol.pkl
    rise: models/model_4h_rise.pkl
    drawdown: models/model_4h_drawdown.pkl
  d1:
    cls: models/model_d1_cls.pkl
    vol: models/model_d1_vol.pkl
    rise: models/model_d1_rise.pkl
    drawdown: models/model_d1_drawdown.pkl


feature_cols:
  1h:
    cls:
      - atr_pct_1h
      - hv_7d_1h
      - long_lower_shadow_1h
      - long_upper_shadow_1h
      - day_of_week
      - hour_of_day
      - vol_breakout_1h
      - ma_ratio_1h_d1
      - donchian_delta_1h
      - macd_hist_diff_1h_d1
      - rsi_diff_1h_d1
      - atr_pct_ratio_1h_4h

    vol:
      - atr_pct_1h
      - hv_7d_1h
      - vol_ma_ratio_long_1h
      - vol_breakout_1h
      - cg_total_volume_roc_1h
      - hv_30d_1h
      - day_of_week
      - ma_ratio_1h_d1
      - hour_of_day
      - btc_correlation_1h_1h
      - atr_pct_ratio_1h_4h
      - donchian_delta_1h

    rise:
      - atr_pct_1h
      - hv_7d_1h
      - long_lower_shadow_1h
      - donchian_delta_1h
      - macd_hist_diff_1h_d1
      - rsi_diff_1h_d1
      - bull_streak_1h
      - ma_ratio_1h_d1
      - pct_chg6_1h
      - hour_of_day
      - hv_14d_1h
      - ma_ratio_1h_4h

    drawdown:
      - atr_pct_1h
      - hv_7d_1h
      - long_upper_shadow_1h
      - bear_streak_1h
      - donchian_delta_1h
      - macd_hist_diff_1h_d1
      - rsi_diff_1h_d1
      - ma_ratio_1h_d1
      - day_of_week
      - vol_breakout_1h
      - hv_14d_1h
      - ma_ratio_1h_4h

  4h:
    cls:
      - atr_pct_4h
      - hv_7d_4h
      - long_lower_shadow_4h
      - long_upper_shadow_4h
      - day_of_week
      - hour_of_day
      - rsi_diff_4h_d1
      - atr_pct_ratio_1h_4h
      - donchian_delta_4h
      - vol_ratio_4h_d1
      - close_spread_1h_4h
      - vol_ratio_1h_4h
      - hv_14d_4h
      - pct_chg6_4h

    vol:
      - atr_pct_4h
      - hv_7d_4h
      - vol_breakout_4h
      - hv_30d_4h
      - cg_total_volume_roc_4h
      - hour_of_day
      - day_of_week
      - vol_ratio_4h_d1
      - ma_ratio_4h_d1
      - price_ratio_cg_4h
      - atr_pct_ratio_1h_4h
      - rsi_diff_4h_d1

    rise:
      - atr_pct_4h
      - hv_7d_4h
      - long_lower_shadow_4h
      - donchian_delta_4h
      - rsi_diff_4h_d1
      - pct_chg6_4h
      - close_spread_1h_4h
      - hour_of_day
      - vol_ratio_4h_d1
      - day_of_week
      - atr_pct_ratio_1h_4h
      - vol_ratio_1h_4h

    drawdown:
      - atr_pct_4h
      - hv_7d_4h
      - long_upper_shadow_4h
      - donchian_delta_4h
      - hv_14d_4h
      - rsi_diff_4h_d1
      - day_of_week
      - hour_of_day
      - stoch_d_4h
      - kurtosis_4h
      - atr_pct_ratio_1h_4h
      - vol_ratio_1h_4h

  d1:
    cls:
      - day_of_week
      - fg_index_d1_y
      - close_spread_1h_d1
      - vol_ma_ratio_long_d1
      - hv_7d_d1
      - ema_diff_d1
      - vol_ratio_4h_d1
      - pct_chg3_d1
      - kc_width_pct_chg_d1
      - ichimoku_cloud_thickness_d1
      - bb_width_chg_d1
      - cg_total_volume_roc_d1
      - cg_market_cap_roc_d1

    vol:
      - day_of_week
      - vol_ma_ratio_long_d1
      - cg_total_volume_roc_d1
      - hv_7d_d1
      - bb_width_d1
      - atr_chg_d1
      - vol_roc_d1
      - hv_14d_d1
      - rsi_diff_4h_d1
      - vol_ratio_4h_d1
      - obv_delta_d1
      - bb_width_chg_d1
      - cg_market_cap_roc_d1

    rise:
      - day_of_week
      - fg_index_d1_y
      - pct_chg3_d1
      - hv_7d_d1
      - rsi_diff_4h_d1
      - ichimoku_cloud_thickness_d1
      - ema_diff_d1
      - bear_streak_d1
      - obv_delta_d1
      - donchian_delta_d1
      - close_spread_1h_d1
      - vol_ma_ratio_long_d1
      - rsi_diff_1h_d1
      - bb_width_chg_d1

    drawdown:
      - day_of_week
      - fg_index_d1_y
      - hv_14d_d1
      - bb_width_chg_d1
      - vol_ma_ratio_long_d1
      - lower_wick_ratio_d1
      - rsi_diff_1h_d1
      - rsi_diff_4h_d1
      - hv_7d_d1
      - atr_pct_d1
      - close_spread_1h_d1
      - ema_diff_d1
      - cg_total_volume_roc_d1
      - cg_market_cap_roc_d1


train_settings:
  by_symbol: false
  min_rows: 500
  min_samples: 2000
  time_ranges: []
  ts_smote: false
  ts_smote_group_freq: "1d"
  hold_days: 7
  periods: ["1h", "4h","d1"]       # 例: ["4h", "d1"] 为空则训练全部
  tags: []          # 例: ["up", "down"] 为空则训练全部
  n_trials:
    1h: 40
    4h: 40
    d1: 50

param_space:
  1h:
    lr: [0.03, 0.08]
    nl: [31, 95]
    ne: [400, 800]
    md: [4, 12]
    mcs: [50, 150]
    subsample: [0.8, 1.0]
    lambda_l2: [0.0, 0.5]
    scale_pos_weight: [1.1, 1.5]
  4h:
    lr:   [0.02, 0.06]     # 学习率保持
    nl:   [31, 127]
    ne:   [140, 260]       # ← 原 300-700，减小以防过拟
    md:   [4, 10]
    mcs:  [1500, 3000]     # ← 原 50-120，增大叶子样本
    subsample: [0.70, 0.9]
    lambda_l2: [4.0, 8.0]  # 原 0.5-4.0，正则更强
    scale_pos_weight: [1.1, 1.5]
  d1:
    lr: [0.02, 0.06]
    nl: [64, 128]
    ne: [180, 260]
    md: [4, 10]
    mcs: [400, 800]
    subsample: [0.75, 0.9]
    lambda_l2: [2.0, 6.0]
    scale_pos_weight: [4, 8]   # 让 Optuna 一起调

fixed_params:
  objective:
    cls: "multiclass"
    vol: "regression"
    rise: "regression"
    drawdown: "regression"
  metric:
    cls: "multi_logloss"
    vol: "l1"
    rise: "l1"
    drawdown: "l1"
  early_stopping_rounds: 40
  n_jobs: -1

model_params:
  1h:                       # ≈55 万行
    num_boost_round: 600
    min_data_in_leaf: 700
    feature_fraction: 0.80
    bagging_fraction: 0.80
    bagging_freq: 1
  4h:                       # ≈13 万行
    num_boost_round: 140      # ← 原 160
    min_data_in_leaf: 2200    # 不变
    feature_fraction: 0.48    # ← 原 0.50
    bagging_fraction: 0.70
    bagging_freq: 1
  d1:                       # ≈2.2 万行
    num_boost_round: 260
    min_data_in_leaf: 600
    feature_fraction: 0.58
    bagging_fraction: 0.80
    bagging_freq: 1
    scale_pos_weight: 6       # ★ 新增，补偿空头稀缺

# Δ-boost 配置：关键指标与参数
delta_boost:
  core_keys:
    "1h":
      - rsi_1h
      - macd_hist_1h
      - ema_diff_1h
      - atr_pct_1h
      - vol_ma_ratio_long_1h
      - funding_rate_1h
    "4h":
      - rsi_4h
      - macd_hist_4h
      - ema_diff_4h
    d1:
      - rsi_d1
      - macd_hist_d1
      - ema_diff_d1
  params:
    rsi: [5, 1.0, 0.04526603246086078]
    macd_hist: [0.002, 100.0, 0.031333887062442826]
    ema_diff: [0.001, 100.0, 0.040819253250048815]
    atr_pct: [0.002, 100.0, 0.04493306204524865]
    vol_ma_ratio: [0.2, 1.0, 0.043786938847022186]
    funding_rate: [0.0005, 10000, 0.04007440671341417]


vote_system:
#  weight_ai: 2          # 已由 vote_weights.ai 定义
  strong_min: 3
  conf_min: 0.25
  ai_dir_eps: 0.02
vote_weights:
  ai: 2
  mom: 1
  vol_breakout: 1
  trend: 1
  confirm_15m: 1

# === 调参选项 ===
sentiment_alpha: 0.5
cap_positive_scale: 0.85
volume_guard:
  weak_scale: 0.93
  over_scale: 0.9
  ratio_low: 0.45
  ratio_high: 2.0
  roc_low: -20
  roc_high: 100
ob_threshold:
  min_ob_th: 0.10
  dynamic_factor: 0.08
<<<<<<< HEAD
exit_lag_bars: 1
=======
risk_score_cap: 5.0
exit_lag_bars: 0
>>>>>>> 1aaf5966
# quantile: 0.88
signal_filters:
  min_vote: 2
  confidence_vote: 0.12
  conf_min: 0.25
oi_protection:
  scale: 0.9
  crowding_threshold: 0.98
veto_level: 0.9
flip_coeff: 0.6
th_down_d1: 0.74  # d1空头AI模型阈值，后续可灵活调整
position_coeff:
  range: 0.40
  trend: 0.60
  low_vol_ratio: 0.3
signal_threshold:
  # mode: sigmoid      # 可选：sigmoid / double
  base_th: 0.07185261632879107      # 原 dynamic_th_final 的初始值
  gamma: 0.9        # 过渡宽度
  min_pos: 0.10      # pos_size < 0.10 则 direction = 0
  quantile: 0.80
  low_base: 0.06
  # base_th / low_base 单位为 fused_score
  rev_boost: 0.15      # detect_reversal 命中时加分
  rev_th_mult: 0.60    # 急反转时降低门槛

# 因子 IC 分数更新设置
ic_update_rows: 2000          # 从 features 表读取的记录数
ic_update_interval_hours: 24  # 多少小时刷新一次权重，默认为每日
ic_scores:
  1h: 1.0
  4h: 0.2
  d1: 0.1
cycle_weight:
  strong: 1.2
  weak: 0.8
  opposite: 0.5

# ===== 新增风险与仓位参数 =====
regime:
  adx_trend: 25
  adx_range: 20

risk_adjust:
  factor: 0.5
  threshold: 0.01
risk_adjust_threshold: 0.01

protection_limits:
  risk_score: 1.0

crowding_limit: 1.05

min_trend_align: 2

max_position: 0.3

# 交易成本设置
costs:
  fee_rate: 0.0005     # 0.05% 单边
  slippage: 0.0003     # 0.03%

# ATR 倍数及止盈止损参数
tp_sl:
  trend:
    tp_mult: 1.8
    sl_mult: 1.2
  range:
    tp_mult: 1.0
    sl_mult: 0.8
  sl_min_pct: 0.005     # 最小止损百分比

# 调度器设置
scheduler:
  topn: 100         # run_scheduler 监控的币种数量<|MERGE_RESOLUTION|>--- conflicted
+++ resolved
@@ -384,12 +384,8 @@
 ob_threshold:
   min_ob_th: 0.10
   dynamic_factor: 0.08
-<<<<<<< HEAD
 exit_lag_bars: 1
-=======
-risk_score_cap: 5.0
-exit_lag_bars: 0
->>>>>>> 1aaf5966
+
 # quantile: 0.88
 signal_filters:
   min_vote: 2
