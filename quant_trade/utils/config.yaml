--- conflicted
+++ resolved
@@ -445,12 +445,9 @@
 
 protection_limits:
   risk_score: 1.5
-<<<<<<< HEAD
 
 crowding_limit: 1.05
-=======
-  crowding: 1.05
->>>>>>> cfe78a77
+
 
 max_position: 0.3
 
