--- conflicted
+++ resolved
@@ -8,27 +8,9 @@
 coingecko:
   api_key: "${COINGECKO_API_KEY}"  # 可为空或填写公共 API 密钥
 
-social_sentiment:
-  plan: "developer"           # free 或 developer
-  api_key: "${CRYPTOPANIC_API_KEY}"
-  public: true
-  currencies: "BTC,ETH"
-  regions: "en"
-  filter: "rising"
-  kind: "news"
-  following: false
-
 coinmetrics:
   api_key: "${COINMETRICS_API_KEY}"
   metrics:
-<<<<<<< HEAD
-    - AdrActCnt        # 活跃地址数
-    - TxCnt            # 交易笔数
-    - CapMrktCurUSD    # 流通市值（USD）
-    - SplyCur          # 当前流通供应
-    - TxTfrValAdjUSD   # 调整后链上转账金额（USD）
-    - IssTotNtv        # 当日新增发行量（原生计）
-=======
     - AdrActCnt
     - AdrNewCnt
     - TxCnt
@@ -42,7 +24,6 @@
     - AdrActCnt
     - CapMrktCurUSD
     - FeeTotUSD
->>>>>>> 0dff418c
 
 mysql:
   host: "localhost"
@@ -117,6 +98,7 @@
       - long_upper_shadow_1h
       - day_of_week
       - hour_of_day
+      - social_sentiment_1h
       - vol_breakout_1h
       - ma_ratio_1h_d1
       - donchian_delta_1h
@@ -137,6 +119,7 @@
       - hv_30d_1h
       - donchian_delta_1h
       - atr_pct_ratio_1h_4h
+      - social_sentiment_1h
 
     rise:
       - atr_pct_1h
@@ -151,6 +134,7 @@
       - hour_of_day
       - macd_hist_diff_1h_d1
       - atr_pct_ratio_1h_4h
+      - social_sentiment_1h
 
     drawdown:
       - atr_pct_1h
@@ -165,6 +149,7 @@
       - vol_breakout_1h
       - hv_14d_1h
       - atr_pct_ratio_1h_4h
+      - social_sentiment_1h
 
   4h:
     cls:
@@ -174,6 +159,7 @@
       - long_upper_shadow_4h
       - day_of_week
       - hour_of_day
+      - social_sentiment_4h
       - rsi_diff_4h_d1
       - atr_pct_ratio_1h_4h
       - donchian_delta_4h
@@ -195,6 +181,7 @@
       - vol_ratio_4h_d1
       - atr_pct_ratio_1h_4h
       - hour_of_day
+      - social_sentiment_4h
 
     rise:
       - atr_pct_4h
@@ -209,6 +196,8 @@
       - day_of_week
       - atr_pct_ratio_1h_4h
       - vol_ratio_1h_4h
+      - social_sentiment_4h
+      - social_sentiment_4h
 
     drawdown:
       - atr_pct_4h
@@ -517,10 +506,4 @@
 
 # 调度器设置
 scheduler:
-  topn: 100         # run_scheduler 监控的币种数量
-
-optimizer:
-  method: optuna         # 搜索算法，可选 optuna 或 ga
-  interval_hours: 24     # 多久重新搜索一次
-  rows: 50000            # 回测读取的最近行数
-  trials: 30             # 搜索迭代次数+  topn: 100         # run_scheduler 监控的币种数量