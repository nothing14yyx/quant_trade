--- conflicted
+++ resolved
@@ -34,10 +34,6 @@
   # 计算滚动 Z 分数的窗口
   window: 30
   # 默认仅使用单个 symbol，可填写 symbols 列表以同时参考多个交易对
-<<<<<<< HEAD
-#  symbol: "BTCUSDT"
-  symbols: ["BTCUSDT", "ETHUSDT"]
-=======
   symbol: "BTCUSDT"
   # 不同市场阶段对阈值的系数，可在此调整
   phase_th_mult:
@@ -45,7 +41,6 @@
     bear: 1.1
     range: 1.0
   # symbols: ["BTCUSDT", "ETHUSDT"]
->>>>>>> 80454cab
 
 mysql:
   host: "localhost"
