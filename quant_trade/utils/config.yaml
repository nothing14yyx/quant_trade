--- conflicted
+++ resolved
@@ -1,16 +1,12 @@
 risk_filters_enabled: true
 dynamic_threshold_enabled: false
-direction_filters_enabled: false
+direction_filters_enabled: true
 enable_ai: true
 # 设置为 false 可跳过因子贡献度计算以提升回测速度
-<<<<<<< HEAD
-enable_factor_breakdown: false
-=======
 enable_factor_breakdown: true
 max_stop_loss_pct: 0.05
 trailing_stop_pct: 0.03
 risk_budget_per_trade: 0.01
->>>>>>> 96a59059
 binance:
   api_key: "${BINANCE_API_KEY}"
   api_secret: "${BINANCE_API_SECRET}"
@@ -467,7 +463,7 @@
   4h: 0.20
   d1: 0.0
   base_weights:
-    ai: 0.0
+    ai: 0.2
     trend: 0.15
     momentum: 0.2
     volatility: 0.35
