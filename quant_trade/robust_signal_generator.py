# -*- coding: utf-8 -*-
import numpy as np
import math
from quant_trade.utils.soft_clip import soft_clip

import pandas as pd
from collections import Counter, deque, OrderedDict
from pathlib import Path
import yaml
import json
import threading
import logging
import time

from .config_manager import ConfigManager
from .ai_model_predictor import AIModelPredictor
from .risk_manager import RiskManager
from .feature_processor import FeatureProcessor

logger = logging.getLogger(__name__)
pd.set_option('future.no_silent_downcasting', True)
# Set module logger to WARNING by default so importing modules can
# configure their own verbosity without receiving this module's INFO logs.
logger.setLevel(logging.WARNING)
# 默认配置路径
CONFIG_PATH = Path(__file__).resolve().parent / "utils" / "config.yaml"


# 退出信号滞后 bar 数默认值
EXIT_LAG_BARS_DEFAULT = 0

# AI 投票与仓位参数默认值


def _load_default_ai_dir_eps(path: Path) -> float:
    """从配置文件读取 ai_dir_eps，若失败则返回 0.04"""
    try:
        with open(path, "r", encoding="utf-8") as f:
            cfg = yaml.safe_load(f) or {}
        return cfg.get("vote_system", {}).get("ai_dir_eps", 0.04)
    except Exception:
        return 0.04


DEFAULT_AI_DIR_EPS = _load_default_ai_dir_eps(CONFIG_PATH)
DEFAULT_POS_K_RANGE = 0.40    # 震荡市仓位乘数
DEFAULT_POS_K_TREND = 0.60    # 趋势市仓位乘数
DEFAULT_LOW_BASE = 0.06       # 动态阈值下限
DEFAULT_LOW_VOL_RATIO = 0.2   # 低量能阈值

from dataclasses import dataclass
from quant_trade.utils import get_cfg_value, collect_feature_cols


@dataclass
class SignalThresholdParams:
    """Container for all signal threshold related parameters."""

    base_th: float = 0.08
    gamma: float = 0.9
    min_pos: float = 0.05
    quantile: float = 0.80
    low_base: float = DEFAULT_LOW_BASE
    rev_boost: float = 0.15
    rev_th_mult: float = 0.60
    atr_mult: float = 4.0
    funding_mult: float = 8.0
    adx_div: float = 100.0

    @classmethod
    def from_cfg(cls, cfg: dict | None):
        cfg = cfg or {}
        return cls(
            base_th=float(get_cfg_value(cfg, "base_th", cls.base_th)),
            gamma=float(get_cfg_value(cfg, "gamma", cls.gamma)),
            min_pos=float(get_cfg_value(cfg, "min_pos", cls.min_pos)),
            quantile=float(get_cfg_value(cfg, "quantile", cls.quantile)),
            low_base=float(get_cfg_value(cfg, "low_base", cls.low_base)),
            rev_boost=float(get_cfg_value(cfg, "rev_boost", cls.rev_boost)),
            rev_th_mult=float(get_cfg_value(cfg, "rev_th_mult", cls.rev_th_mult)),
            atr_mult=float(get_cfg_value(cfg, "atr_mult", cls.atr_mult)),
            funding_mult=float(get_cfg_value(cfg, "funding_mult", cls.funding_mult)),
            adx_div=float(get_cfg_value(cfg, "adx_div", cls.adx_div)),
        )


@dataclass
class RobustSignalGeneratorConfig:
    """初始化 ``RobustSignalGenerator`` 所需的参数容器."""

    model_paths: dict
    feature_cols_1h: list[str]
    feature_cols_4h: list[str]
    feature_cols_d1: list[str]
    history_window: int = 532
    symbol_categories: dict[str, str] | None = None
    config_path: str | Path = CONFIG_PATH
    core_keys: dict | None = None
    delta_params: dict | None = None
    min_weight_ratio: float = 0.6
    th_window: int = 60
    th_decay: float = 2.0

    @classmethod
    def from_file(cls, path: str | Path):
        """从 YAML/JSON 文件加载配置."""
        with open(path, "r", encoding="utf-8") as f:
            if str(path).endswith((".yml", ".yaml")):
                cfg = yaml.safe_load(f) or {}
            else:
                cfg = json.load(f)
        return cls.from_cfg(cfg, path)

    @classmethod
    def from_cfg(cls, cfg: dict, path: str | Path | None = None):
        """从字典创建配置对象."""
        path = path or cfg.get("config_path", CONFIG_PATH)
        db_cfg = cfg.get("delta_boost", {})
        return cls(
            model_paths=cfg.get("models", {}),
            feature_cols_1h=collect_feature_cols(cfg, "1h"),
            feature_cols_4h=collect_feature_cols(cfg, "4h"),
            feature_cols_d1=collect_feature_cols(cfg, "d1"),
            history_window=cfg.get("history_window", 532),
            symbol_categories=cfg.get("symbol_categories"),
            config_path=path,
            core_keys=db_cfg.get("core_keys"),
            delta_params=db_cfg.get("params"),
            min_weight_ratio=cfg.get("min_weight_ratio", 0.6),
            th_window=cfg.get("th_window", 60),
            th_decay=cfg.get("th_decay", 2.0),
        )


def robust_signal_generator(model, *args, **kwargs):
    """Safely call ``model.generate_signal`` and catch common errors."""
    try:
        return model.generate_signal(*args, **kwargs)
    except (ValueError, KeyError, TypeError) as e:
        logger.info("generate_signal failed: %s", e)
        return None


def softmax(x):
    """简单 softmax 实现"""
    arr = np.array(x, dtype=float)
    ex = np.exp(arr - np.nanmax(arr))
    return ex / ex.sum()


def sigmoid(x):
    """标准 sigmoid 函数"""
    return 1 / (1 + np.exp(-x))


def weighted_quantile(values, q, sample_weight=None):
    """Return the weighted quantile of *values* at quantile *q*."""
    values = np.asarray(values, dtype=float)
    if values.size == 0:
        return float("nan")
    if sample_weight is None:
        return float(np.quantile(values, q))
    sample_weight = np.asarray(sample_weight, dtype=float)
    sorter = np.argsort(values)
    values = values[sorter]
    sample_weight = sample_weight[sorter]
    cdf = np.cumsum(sample_weight)
    cdf /= cdf[-1]
    return float(np.interp(q, cdf, values))


@dataclass
class DynamicThresholdInput:
    """Container for metrics used in dynamic threshold calculation."""

    atr: float
    adx: float
    funding: float = 0.0
    atr_4h: float | None = None
    adx_4h: float | None = None
    atr_d1: float | None = None
    adx_d1: float | None = None
    pred_vol: float | None = None
    pred_vol_4h: float | None = None
    pred_vol_d1: float | None = None
    vix_proxy: float | None = None
    regime: str | None = None
    reversal: bool = False


@dataclass
class PeriodFeatures:
    """Wrapper of normalized and raw features for one period."""

    std: dict
    raw: dict

def _calc_history_base(history, base, quantile, window, decay, limit=None):
    """Helper to compute threshold base from history with optional decay."""
    if not history:
        return base
    arr = np.asarray(list(history)[-window:], dtype=float)
    arr = np.abs(arr)
    if arr.size == 0:
        return base
    if decay and decay != 1.0:
        w = np.exp(-decay * np.arange(arr.size)[::-1])
        qv = weighted_quantile(arr, quantile, w)
    else:
        qv = float(np.quantile(arr, quantile))
    if not math.isnan(qv):
        base = max(base, qv)
    if limit is not None and base > limit:
        base = limit
    return base


def adjust_score(
    score: float,
    sentiment: float,
    alpha: float = 0.5,
    *,
    cap_scale: float = 0.7,
    cap_threshold: float = -0.5,
) -> float:
    """根据情绪值调整分数并在负面过强时进一步削弱"""

    if abs(sentiment) <= 0.5:
        return score

    scale = 1 + alpha * np.sign(score) * sentiment
    scale = float(np.clip(scale, 0.6, 1.5))
    adjusted = score * scale

    return cap_positive(adjusted, sentiment, cap_scale, cap_threshold)


def volume_guard(
    score: float,
    ratio: float | None,
    roc: float | None,
    *,
    weak: float = 0.85,
    over: float = 0.9,
    ratio_low: float = -0.5,
    ratio_high: float = 1.5,
    roc_low: float = -20,
    roc_high: float = 100,
) -> float:
    """量能不足或异常时压缩得分"""
    if ratio is None or roc is None:
        return score
    if ratio < ratio_low or roc < roc_low:
        return score * weak
    extreme_ratio = ratio_high * 2
    extreme_roc = roc_high * 1.5
    if ratio_high <= ratio < extreme_ratio and roc_low < roc < extreme_roc:
        mult = 1 + 0.05 * np.sign(score)
        return score * mult
    if ratio >= extreme_ratio or roc >= extreme_roc:
        mult = 1 + (over - 1) * np.sign(score)
        return score * mult
    return score


def cap_positive(
    score: float,
    sentiment: float,
    scale: float = 0.7,
    threshold: float = -0.5,
) -> float:
    """若负面情绪过强则按比例削弱正分"""
    if sentiment <= threshold and score > 0:
        return score * scale
    if sentiment >= 0.5 and score < 0:
        return score * scale
    return score


def fused_to_risk(
    fused_score: float,
    logic_score: float,
    env_score: float,
    *,
    cap: float = 5.0,
) -> float:
    """按安全分母计算并限制 risk score"""
    return RiskManager(cap).fused_to_risk(fused_score, logic_score, env_score)




def sigmoid_dir(score: float, base_th: float, gamma: float) -> float:
    """根据分数计算梯度方向强度, 结果范围 [-1, 1]"""
    amp = np.tanh((abs(score) - base_th) / gamma)
    return np.sign(score) * max(0.0, amp)


def sigmoid_confidence(vote: float, strong_min: float, conf_min: float = 1.0) -> float:
    """根据投票结果计算置信度, 下限由 ``conf_min`` 控制"""
    conf = 1 / (1 + np.exp(-4 * (abs(vote) - strong_min)))
    return max(conf_min, conf)

class RobustSignalGenerator:
    """多周期 AI + 多因子 融合信号生成器。

    - 支持动态阈值与极端行情防护
    - 可通过 :func:`update_ic_scores` 读取历史数据并计算因子 IC
      用于动态调整权重
    - Δ-boost 逻辑现已参数化，可通过 config 或 core_keys / delta_params 定制。
    """

    DEFAULT_CORE_KEYS = {
        "1h": [
            "rsi_1h",
            "macd_hist_1h",
            "ema_diff_1h",
            "atr_pct_1h",
            "vol_ma_ratio_long_1h",
            "funding_rate_1h",
            "support_level_1h",
            "resistance_level_1h",
            "break_support_1h",
            "break_resistance_1h",
            "pivot_r1_1h",
            "pivot_s1_1h",
            "close_vs_pivot_1h",
            "close_vs_vpoc_1h",
        ],
        "4h": [
            "rsi_4h",
            "macd_hist_4h",
            "ema_diff_4h",
            "support_level_4h",
            "resistance_level_4h",
            "break_support_4h",
            "break_resistance_4h",
            "pivot_r1_4h",
            "pivot_s1_4h",
            "close_vs_pivot_4h",
            "close_vs_vpoc_4h",
        ],
        "d1": [
            "rsi_d1",
            "macd_hist_d1",
            "ema_diff_d1",
            "support_level_d1",
            "resistance_level_d1",
            "break_support_d1",
            "break_resistance_d1",
            "pivot_r1_d1",
            "pivot_s1_d1",
            "close_vs_pivot_d1",
            "close_vs_vpoc_d1",
        ],
        "15m": [
            "rsi_15m",
            "macd_hist_15m",
            "ema_diff_15m",
            "vol_ma_ratio_long_15m",
            "boll_perc_15m",
        ],
    }

    DELTA_PARAMS = {
        "rsi": (5, 1.0, 0.05),
        "macd_hist": (0.002, 100.0, 0.05),
        "ema_diff": (0.001, 100.0, 0.03),
        "atr_pct": (0.002, 100.0, 0.03),
        "vol_ma_ratio": (0.2, 1.0, 0.03),
        "funding_rate": (0.0005, 10000, 0.03),
        "close_vs_pivot": (0.01, 20, 0.04),
        "close_vs_vpoc": (0.01, 20, 0.04),
    }

    VOTE_PARAMS = {
        "weight_ai": 3,
        "strong_min": 3,
        "conf_min": 0.30,
    }

    def __init__(self, config: RobustSignalGeneratorConfig):
        model_paths = config.model_paths
        feature_cols_1h = config.feature_cols_1h
        feature_cols_4h = config.feature_cols_4h
        feature_cols_d1 = config.feature_cols_d1
        history_window = config.history_window
        symbol_categories = config.symbol_categories
        config_path = config.config_path
        core_keys = config.core_keys
        delta_params = config.delta_params
        min_weight_ratio = config.min_weight_ratio
        th_window = config.th_window
        th_decay = config.th_decay

        # 多线程访问历史数据时的互斥锁
        # 使用 RLock 以便在部分函数中嵌套调用
        self._lock = threading.RLock()

        # 使用独立模块加载 AI 模型
        self.ai_predictor = AIModelPredictor(model_paths)
        self.models = self.ai_predictor.models
        self.calibrators = self.ai_predictor.calibrators

        # 特征处理器
        self.feature_processor = FeatureProcessor(
            feature_cols_1h, feature_cols_4h, feature_cols_d1
        )

        # 保留原始特征列属性供外部使用
        self.feature_cols_1h = feature_cols_1h
        self.feature_cols_4h = feature_cols_4h
        self.feature_cols_d1 = feature_cols_d1

        # 缓存标准化特征列索引，减少 DataFrame 查找开销
        self._std_index_cache = {p: None for p in ("15m", "1h", "4h", "d1")}

        # 配置管理
        self.config_manager = ConfigManager(config_path)
        cfg = self.config_manager.cfg
        self.cfg = cfg
        self.signal_threshold_cfg = get_cfg_value(cfg, "signal_threshold", {})
        if "low_base" not in self.signal_threshold_cfg:
            self.signal_threshold_cfg["low_base"] = DEFAULT_LOW_BASE
        db_cfg = get_cfg_value(cfg, "delta_boost", {})
        self.core_keys = core_keys or get_cfg_value(db_cfg, "core_keys", self.DEFAULT_CORE_KEYS)
        self.delta_params = delta_params or get_cfg_value(db_cfg, "params", self.DELTA_PARAMS)
        vote_cfg = get_cfg_value(cfg, "vote_system", {})
        self.vote_params = {
            "weight_ai": vote_cfg.get("weight_ai", self.VOTE_PARAMS["weight_ai"]),
            "strong_min": vote_cfg.get("strong_min", self.VOTE_PARAMS["strong_min"]),
            "conf_min": vote_cfg.get("conf_min", self.VOTE_PARAMS["conf_min"]),
        }
        self.ai_dir_eps = get_cfg_value(vote_cfg, "ai_dir_eps", DEFAULT_AI_DIR_EPS)
        self.vote_weights = get_cfg_value(
            cfg,
            "vote_weights",
            {
                "ai": self.vote_params["weight_ai"],
                "mom": 1,
                "vol_breakout": 1,
                "trend": 1,
                "confirm_15m": 1,
            },
        )

        filters_cfg = get_cfg_value(cfg, "signal_filters", {})
        # ↓ 放宽阈值，防止信号被过度过滤
        self.signal_filters = {
            "min_vote": get_cfg_value(filters_cfg, "min_vote", 2),
            "confidence_vote": get_cfg_value(filters_cfg, "confidence_vote", 0.12),
            "conf_min": get_cfg_value(filters_cfg, "conf_min", 0.25),
        }

        pc_cfg = get_cfg_value(cfg, "position_coeff", {})
        self.pos_coeff_range = get_cfg_value(pc_cfg, "range", DEFAULT_POS_K_RANGE)
        self.pos_coeff_trend = get_cfg_value(pc_cfg, "trend", DEFAULT_POS_K_TREND)
        self.low_vol_ratio = get_cfg_value(
            cfg,
            "low_vol_ratio",
            get_cfg_value(pc_cfg, "low_vol_ratio", DEFAULT_LOW_VOL_RATIO),
        )

        self.sentiment_alpha = get_cfg_value(cfg, "sentiment_alpha", 0.5)
        self.cap_positive_scale = get_cfg_value(cfg, "cap_positive_scale", 0.7)
        self.tp_sl_cfg = get_cfg_value(cfg, "tp_sl", {})
        vg_cfg = get_cfg_value(cfg, "volume_guard", {})
        self.volume_guard_params = {
            "weak": get_cfg_value(vg_cfg, "weak_scale", 0.90),
            "over": get_cfg_value(vg_cfg, "over_scale", 0.9),
            "ratio_low": get_cfg_value(vg_cfg, "ratio_low", 0.5),
            "ratio_high": get_cfg_value(vg_cfg, "ratio_high", 2.0),
            "roc_low": get_cfg_value(vg_cfg, "roc_low", -20),
            "roc_high": get_cfg_value(vg_cfg, "roc_high", 100),
        }
        ob_cfg = get_cfg_value(cfg, "ob_threshold", {})
        self.ob_th_params = {
            "min_ob_th": get_cfg_value(ob_cfg, "min_ob_th", 0.15),
            "dynamic_factor": get_cfg_value(ob_cfg, "dynamic_factor", 0.08),
        }
        # 风险管理器
        self.risk_manager = RiskManager()
        self.exit_lag_bars = get_cfg_value(cfg, "exit_lag_bars", EXIT_LAG_BARS_DEFAULT)
        oi_cfg = get_cfg_value(cfg, "oi_protection", {})
        self.oi_scale = get_cfg_value(oi_cfg, "scale", 0.8)
        self.max_same_direction_rate = get_cfg_value(oi_cfg, "crowding_threshold", 0.95)
        self.veto_level = get_cfg_value(cfg, "veto_level", 0.7)
        self.flip_coeff = get_cfg_value(cfg, "flip_coeff", 0.3)
        cw_cfg = get_cfg_value(cfg, "cycle_weight", {})
        self.cycle_weight = {
            "strong": get_cfg_value(cw_cfg, "strong", 1.2),
            "weak": get_cfg_value(cw_cfg, "weak", 0.8),
            "opposite": get_cfg_value(cw_cfg, "opposite", 0.5),
        }
        regime_cfg = get_cfg_value(cfg, "regime", {})
        self.regime_adx_trend = get_cfg_value(regime_cfg, "adx_trend", 25)
        self.regime_adx_range = get_cfg_value(regime_cfg, "adx_range", 20)

        risk_adj_cfg = get_cfg_value(cfg, "risk_adjust", {})
        self.risk_adjust_factor = get_cfg_value(risk_adj_cfg, "factor", 0.9)
        self.risk_adjust_threshold = get_cfg_value(
            cfg, "risk_adjust_threshold", get_cfg_value(risk_adj_cfg, "threshold", 0.01)
        )

        protect_cfg = get_cfg_value(cfg, "protection_limits", {})
        self.risk_score_limit = get_cfg_value(protect_cfg, "risk_score", 1.0)
        self.crowding_limit = get_cfg_value(
            cfg, "crowding_limit", get_cfg_value(protect_cfg, "crowding", 1.05)
        )

        self.max_position = get_cfg_value(cfg, "max_position", 0.3)
        self.min_trend_align = get_cfg_value(cfg, "min_trend_align", 1)
        self.th_down_d1 = get_cfg_value(self.cfg, "th_down_d1", 0.74)
        self.min_weight_ratio = min_weight_ratio
        self.th_window = th_window
        self.th_decay = th_decay

        # 静态因子权重（后续可由动态IC接口进行更新）
        _base_weights = {
            'ai': 0.1974973877121397,
            'trend': 0.12014347730398978,
            'momentum': 0.28250689231946036,
            'volatility': 0.17943635201167124,
            'volume': 0.13887479231887473,
            'sentiment': 0.06500720882489561,
            'funding': 0.1445347730557763,
        }
        total_w = sum(_base_weights.values())
        if total_w <= 0:
            total_w = 1.0
        self.base_weights = {k: v / total_w for k, v in _base_weights.items()}

        # 当前权重，初始与 base_weights 相同
        self.current_weights = self.base_weights.copy()

        # 初始化各因子对应的IC分数，可在配置文件中覆盖
        cfg_ic = cfg.get("ic_scores")
        if isinstance(cfg_ic, dict):
            self.ic_scores = {k: float(cfg_ic.get(k, 1.0)) for k in self.base_weights.keys()}
        else:
            self.ic_scores = {k: 1.0 for k in self.base_weights.keys()}
        # 保存各因子IC的滑窗历史，便于做滚动平均
        self.ic_history = {k: deque(maxlen=history_window) for k in self.base_weights.keys()}

        # 用于存储历史融合得分，方便计算动态阈值（最大长度由 history_window 指定）
        self.history_scores = deque(maxlen=history_window)

        # 全局得分列表用于拥挤度保护
        self.all_scores_list = deque(maxlen=500)

        # 保存近期 OI 变化率，便于自适应过热阈值
        self.oi_change_history = deque(maxlen=history_window)
        # 记录BTC Dominance历史，计算短期与长期差异
        self.btc_dom_history = deque(maxlen=history_window)
        # 记录ETH Dominance历史，供市场偏好判断
        self.eth_dom_history = deque(maxlen=history_window)

        # 币种与板块的映射，用于板块热度修正
        self.symbol_categories = {k.upper(): v for k, v in (symbol_categories or {}).items()}
        # 各币种独立缓存
        self.symbol_data = {}

        # 缓存原始特征与内部状态
        self._raw_history = {
            "15m": deque(maxlen=4),
            "1h": deque(maxlen=4),
            "4h": deque(maxlen=2),
            "d1": deque(maxlen=2),
        }
        self._prev_raw = {p: None for p in ("1h", "4h", "d1")}
        self._last_signal = 0
        self._last_score = 0.0
        self._prev_vote = 0
        self._exit_lag = 0
        self._cooldown = 0
        self._volume_checked = False
        self._equity_drawdown = 0.0

        # 缓存计算结果，避免重复计算
        self.cache_maxsize = 1000
        self._ai_score_cache = OrderedDict()
        self._factor_cache = OrderedDict()
        self._factor_score_cache = OrderedDict()
        self._fuse_cache = OrderedDict()


        # 当多个信号方向过于集中时，用于滤除极端行情（最大同向信号比例阈值）
        # 值由配置 oi_protection.crowding_threshold 控制

        # 定时更新因子权重
        self._stop_event = threading.Event()
        self._weight_thread = None
        self.start_weight_update_thread()

    def __getattr__(self, name):
        defaults = {
            "history_scores": deque(maxlen=3000),
            "oi_change_history": deque(maxlen=3000),
            "btc_dom_history": deque(maxlen=3000),
            "eth_dom_history": deque(maxlen=3000),
            "ic_history": {k: deque(maxlen=3000) for k in getattr(self, "base_weights", {})},
            "_lock": threading.RLock(),
            "_prev_raw": {p: None for p in ("1h", "4h", "d1")},
            "_raw_history": {
                "15m": deque(maxlen=4),
                "1h": deque(maxlen=4),
                "4h": deque(maxlen=2),
                "d1": deque(maxlen=2),
            },
            "symbol_data": {},
            "calibrators": {p: {"up": None, "down": None} for p in ("1h", "4h", "d1")},
            "core_keys": self.DEFAULT_CORE_KEYS.copy(),
            "delta_params": self.DELTA_PARAMS.copy(),
            "vote_params": self.VOTE_PARAMS.copy(),
            "vote_weights": {"ob": 4, "short_mom": 2, "fast_mom": 0.5, "ai": 3, "vol_breakout": 1},
            "exit_lag_bars": EXIT_LAG_BARS_DEFAULT,
            "th_window": 60,
            "th_decay": 2.0,
            "risk_manager": RiskManager(),
            "all_scores_list": deque(maxlen=500),
            "_equity_drawdown": 0.0,
            "_last_score": 0.0,
            "_last_signal": 0,
            "_prev_vote": 0,
            "_exit_lag": 0,
            "_cooldown": 0,
            "_volume_checked": False,
            "_stop_event": threading.Event(),
            "_weight_thread": None,
            "pos_coeff_range": DEFAULT_POS_K_RANGE,
            "pos_coeff_trend": DEFAULT_POS_K_TREND,
            "low_vol_ratio": DEFAULT_LOW_VOL_RATIO,
            "ai_dir_eps": DEFAULT_AI_DIR_EPS,
            "cycle_weight": {"strong": 1.2, "weak": 0.8, "opposite": 0.5},
            "flip_coeff": 0.3,
            "veto_level": 0.7,
            "ic_scores": {},
            "th_down_d1": 0.74,
            "min_trend_align": 1,
            "_ai_score_cache": OrderedDict(),
            "_factor_cache": OrderedDict(),
            "_factor_score_cache": OrderedDict(),
            "_fuse_cache": OrderedDict(),
            "cache_maxsize": 1000,
        }
        if name in defaults:
            val = defaults[name]
            setattr(self, name, val)
            return val
        raise AttributeError(name)

    @property
    def signal_threshold_cfg(self):
        if not hasattr(self, "_signal_threshold_cfg"):
            self._signal_threshold_cfg = {
                "base_th": 0.08,
                "gamma": 0.9,
                "min_pos": 0.10,
                "low_base": DEFAULT_LOW_BASE,
                "rev_boost": 0.15,
                "rev_th_mult": 0.60,
                "atr_mult": 4.0,
                "funding_mult": 8.0,
                "adx_div": 100.0,
            }
            self.signal_params = SignalThresholdParams.from_cfg(self._signal_threshold_cfg)
        return self._signal_threshold_cfg

    @signal_threshold_cfg.setter
    def signal_threshold_cfg(self, value):
        self._signal_threshold_cfg = value or {}
        self.signal_params = SignalThresholdParams.from_cfg(self._signal_threshold_cfg)


    def get_dynamic_oi_threshold(self, pred_vol=None, base=0.5, quantile=0.9):
        """根据历史 OI 变化率及预测波动率自适应阈值"""
        with self._lock:
            history = list(self.oi_change_history)
        if not history:
            base = 0.2
        th = _calc_history_base(
            history,
            base,
            quantile,
            self.th_window,
            self.th_decay,
        )
        if pred_vol is not None:
            th += min(0.1, abs(pred_vol) * 0.5)
        return max(th, 0.30)

    def classify_regime(self, adx, bb_width, channel_pos):
        """根据ADX和布林带宽度变化判别市场状态"""
        if adx is None or bb_width is None:
            return "unknown"
        try:
            adx = float(adx)
            bb_chg = float(bb_width)
        except Exception:
            return "unknown"
        if adx >= self.regime_adx_trend and bb_chg > 0:
            return "trend"
        if adx <= self.regime_adx_range and bb_chg < 0:
            return "range"
        return "unknown"

    def detect_market_regime(self, adx1, adx4, adxd):
        """简易市场状态判别：根据平均ADX判断震荡或趋势"""
        adx_arr = np.array([adx1, adx4, adxd], dtype=float)
        adx_arr = adx_arr[~np.isnan(adx_arr)]
        if adx_arr.size == 0:
            return "range"
        avg_adx = adx_arr.mean()
        return "trend" if avg_adx >= 25 else "range"

    def get_ic_period_weights(self, ic_scores):
        """根据近一周 IC 加权各周期"""
        w1 = ic_scores.get("1h", 0)
        w4 = ic_scores.get("4h", 0)
        wd = ic_scores.get("d1", 0)
        w1, w4, wd = [max(v, 0) for v in (w1, w4, wd)]
        s = w1 + w4 + wd
        if s == 0:
            w1, w4, wd = 3, 2, 1
        else:
            w1 = w1 or 1e-6
            w4 = w4 or 1e-6
            wd = wd or 1e-6
        base = np.array([3, 2, 1], dtype=float)
        ic_arr = np.array([w1, w4, wd], dtype=float)
        weights = base * ic_arr
        weights = weights / weights.sum()
        return float(weights[0]), float(weights[1]), float(weights[2])

    def set_symbol_categories(self, mapping):
        """更新币种与板块的映射"""
        self.symbol_categories = {k.upper(): v for k, v in mapping.items()}


    def compute_tp_sl(
        self,
        price,
        atr,
        direction,
        tp_mult: float = 1.5,
        sl_mult: float = 1.0,
        *,
        rise_pred: float | None = None,
        drawdown_pred: float | None = None,
        regime: str | None = None,
    ):
        """计算止盈止损价格，可根据模型预测值微调"""
        if direction == 0:
            return None, None
        if price is None or price <= 0:
            return None, None  # 价格异常直接放弃
        if atr is None or atr == 0:
            atr = 0.005 * price

        cfg = getattr(self, "tp_sl_cfg", {})
        range_cfg = get_cfg_value(cfg, "range", {})
        trend_cfg = get_cfg_value(cfg, "trend", {})
        sl_min_pct = get_cfg_value(cfg, "sl_min_pct", 0.005)

        if regime == "range":
            tp_mult = get_cfg_value(range_cfg, "tp_mult", 1.0)
            sl_mult = get_cfg_value(range_cfg, "sl_mult", 0.8)
        elif regime == "trend":
            tp_mult = get_cfg_value(trend_cfg, "tp_mult", 1.8)
            sl_mult = get_cfg_value(trend_cfg, "sl_mult", 1.2)

        # 限制倍数范围，防止 ATR 极端波动导致止盈/止损过远或过近
        tp_mult = float(np.clip(tp_mult, 0.5, 3.0))
        sl_mult = float(np.clip(sl_mult, 0.5, 2.0))

        if rise_pred is not None and drawdown_pred is not None:
            if direction == 1:
                take_profit = price * (1 + max(rise_pred, 0))
                stop_loss = price * (1 + min(drawdown_pred, 0))
            else:
                take_profit = price * (1 - max(drawdown_pred, 0))
                stop_loss = price * (1 - min(rise_pred, 0))

            # 若预测值过小导致 tp/sl 等于入场价，退回 ATR 模式
            if abs(take_profit - price) < 1e-8 and abs(stop_loss - price) < 1e-8:
                if direction == 1:
                    take_profit = price + tp_mult * atr
                    stop_loss = price - sl_mult * atr
                else:
                    take_profit = price - tp_mult * atr
                    stop_loss = price + sl_mult * atr
        else:
            if direction == 1:
                take_profit = price + tp_mult * atr
                stop_loss = price - sl_mult * atr
            else:
                take_profit = price - tp_mult * atr
                stop_loss = price + sl_mult * atr

        min_sl_dist = max(sl_min_pct * price, 0.7 * atr)
        if direction == 1:
            if price - stop_loss < min_sl_dist:
                stop_loss = price - min_sl_dist
        else:
            if stop_loss - price < min_sl_dist:
                stop_loss = price + min_sl_dist

        return float(take_profit), float(stop_loss)

    def _base_key(self, k: str) -> str:
        for key in self.delta_params:
            if k.startswith(key):
                return key
        return k.split('_', 1)[0]

    def _calc_deltas(self, curr: dict, prev: dict, keys: list) -> dict:
        """根据配置计算关键指标变化量"""
        deltas = {}
        if prev is None:
            return {f"{k}_delta": 0.0 for k in keys}
        for k in keys:
            base = self._base_key(k)
            th, scale, _ = self.delta_params.get(base, (0, 1, 0))
            delta_raw = curr.get(k, 0) - prev.get(k, 0)
            deltas[f"{k}_delta"] = (
                delta_raw * scale if abs(delta_raw) >= th else 0.0
            )
        return deltas

    def _apply_delta_boost(self, score: float, deltas: dict) -> float:
        """根据指标变化量对得分进行微调"""
        boost = 0.0
        for k, val in deltas.items():
            if val == 0:
                continue
            base = self._base_key(k)
            _, _, inc = self.delta_params.get(base, (0, 1, 0))
            boost += np.clip(inc * np.sign(val), -0.06, 0.06)
        return score * (1 + boost)

    def _get_symbol_cache(self, symbol):
        with self._lock:
            if not symbol:
                return {
                    "history_scores": self.history_scores,
                    "oi_change_history": self.oi_change_history,
                    "_raw_history": self._raw_history,
                    "_prev_raw": self._prev_raw,
                }
            if symbol not in self.symbol_data:
                self.symbol_data[symbol] = {
                    "history_scores": deque(maxlen=self.history_scores.maxlen),
                    "oi_change_history": deque(maxlen=self.oi_change_history.maxlen),
                    "_raw_history": {
                        "15m": deque(maxlen=4),
                        "1h": deque(maxlen=4),
                        "4h": deque(maxlen=2),
                        "d1": deque(maxlen=2),
                    },
                    "_prev_raw": {p: None for p in ("15m", "1h", "4h", "d1")},
                }
            return self.symbol_data[symbol]

    def _normalize_features(self, feats, period: str) -> dict:
        """将 DataFrame/Series 输入转为字典, 并缓存列索引"""
        if isinstance(feats, dict):
            return feats
        if isinstance(feats, pd.Series):
            cols = tuple(feats.index)
            cache = self._std_index_cache.get(period)
            if cache is None or cache[0] != cols:
                idx_map = {c: i for i, c in enumerate(cols)}
                self._std_index_cache[period] = (cols, idx_map)
            else:
                idx_map = cache[1]
            return {c: feats.iat[i] for c, i in idx_map.items()}
        if isinstance(feats, pd.DataFrame) and not feats.empty:
            row = feats.iloc[-1]
            cols = tuple(row.index)
            cache = self._std_index_cache.get(period)
            if cache is None or cache[0] != cols:
                idx_map = {c: i for i, c in enumerate(cols)}
                self._std_index_cache[period] = (cols, idx_map)
            else:
                idx_map = cache[1]
            return {c: row.iat[i] for c, i in idx_map.items()}
        return {}

    def ma_cross_logic(self, features: dict, sma_20_1h_prev=None) -> float:
        """根据1h MA5 与 MA20 判断并返回分数乘数"""

        sma5 = features.get('sma_5_1h')
        sma20 = features.get('sma_20_1h')
        ma_ratio = features.get('ma_ratio_5_20', 1.0)
        if sma5 is None or sma20 is None:
            return 1.0

        slope = 0.0
        if sma_20_1h_prev not in (None, 0):
            slope = (sma20 - sma_20_1h_prev) / sma_20_1h_prev

        if (ma_ratio > 1.02 and slope > 0) or (ma_ratio < 0.98 and slope < 0):
            return 1.15
        if (ma_ratio > 1.02 and slope < 0) or (ma_ratio < 0.98 and slope > 0):
            return 0.85
        return 1.0

    def detect_reversal(
        self,
        price_series,
        atr,
        volume,
        win: int = 3,
        atr_mult: float = 1.05,
        vol_mult: float = 1.10,
    ) -> int:
        """V 型急反转检测"""

        if len(price_series) < win + 1 or atr is None:
            return 0
        pct = np.diff(price_series) / price_series[:-1]
        slope_now, slope_prev = pct[-1], pct[-win:].mean()
        amp = max(price_series[-win - 1 :]) - min(price_series[-win - 1 :])
        price_base = price_series[-2] or price_series[-1]
        amp_pct = amp / price_base if price_base else 0
        cond_amp = amp_pct > atr_mult * atr
        cond_vol = (volume is None) or (volume >= vol_mult)
        if np.sign(slope_now) != np.sign(slope_prev) and cond_amp and cond_vol:
            return int(np.sign(slope_now))
        return 0


    def compute_exit_multiplier(self, vote: float, prev_vote: float, last_signal: int) -> float:
        """根据票数变化决定半退出或全平仓位系数"""

        with self._lock:
            exit_lag = self._exit_lag

        exit_mult = 1.0
        vote_sign = np.sign(vote)
        prev_sign = np.sign(prev_vote)
        if last_signal == 1:
            if vote_sign == 1 and prev_vote > vote:
                exit_mult = 0.5
                exit_lag = 0
            elif vote_sign <= 0 and prev_sign > 0:
                exit_lag += 1
                exit_mult = 0.0 if exit_lag >= self.exit_lag_bars else 0.5
            else:
                exit_lag = 0
        elif last_signal == -1:
            if vote_sign == -1 and prev_vote < vote:
                exit_mult = 0.5
                exit_lag = 0
            elif vote_sign >= 0 and prev_sign < 0:
                exit_lag += 1
                exit_mult = 0.0 if exit_lag >= self.exit_lag_bars else 0.5
            else:
                exit_lag = 0
        else:
            exit_lag = 0

        with self._lock:
            self._exit_lag = exit_lag

        return exit_mult

    def compute_position_size(
        self,
        *,
        grad_dir: float,
        base_coeff: float,
        confidence_factor: float,
        vol_ratio: float | None,
        fused_score: float,
        base_th: float,
        regime: str,
        oi_overheat: bool,
        vol_p: float | None,
        risk_score: float,
        crowding_factor: float,
        cfg_th_sig: dict,
        scores: dict,
        direction: int,
        exit_mult: float,
        consensus_all: bool = False,
    ) -> tuple[float, int, float, str | None]:
        """Calculate final position size and tier given direction and risk factors.

        Also return a ``zero_reason`` when ``pos_size`` is reduced to zero so the
        caller can trace why no position will be taken.
        """

        tier = base_coeff * abs(grad_dir)
        base_size = tier

        zero_reason: str | None = None
        low_vol_flag = False

        risk_factor = 1.0 / (1.0 + risk_score)
        pos_size = base_size * sigmoid(confidence_factor) * risk_factor
        pos_size *= exit_mult
        pos_size = min(pos_size, self.max_position)
        pos_size *= crowding_factor
        if direction == 0:
            pos_size = 0.0
            zero_reason = "no_direction"

        if (
            regime == "range"
            and vol_ratio is not None
            and vol_ratio < self.low_vol_ratio
            and abs(fused_score) < base_th + 0.02
            and not consensus_all
        ):
            pos_size *= 0.5
            low_vol_flag = True


        if vol_p is not None:
            pos_size *= max(0.4, 1 - min(0.6, vol_p))

        # ↓ 允许极小仓位，交由风险控制模块再裁剪
        min_pos = cfg_th_sig.get("min_pos", self.signal_params.min_pos)
        if pos_size < min_pos:
            direction, pos_size = 0, 0.0
            if low_vol_flag:
                zero_reason = "vol_ratio"
            else:
                zero_reason = "min_pos"

        # 4h 周期 veto 逻辑已停用
        # if direction == 1 and scores.get("4h", 0) < -self.veto_level:
        #     direction, pos_size = 0, 0.0
        # elif direction == -1 and scores.get("4h", 0) > self.veto_level:
        #     direction, pos_size = 0, 0.0

        return pos_size, direction, tier, zero_reason

    # >>>>> 修改：改写 get_ai_score，让它自动从 self.models[...]["features"] 中取“训练时列名”
    def get_ai_score(self, features, model_up, model_down, calibrator_up=None, calibrator_down=None):
        """根据上下模型概率计算AI得分"""
        return self.ai_predictor.get_ai_score(features, model_up, model_down, calibrator_up, calibrator_down)

    def get_ai_score_cls(self, features, model_dict):
        """从单个分类模型计算AI得分"""
        return self.ai_predictor.get_ai_score_cls(features, model_dict)

    def get_vol_prediction(self, features, model_dict):
        """根据回归模型预测未来波动率"""
        return self.ai_predictor.get_vol_prediction(features, model_dict)

    def get_reg_prediction(self, features, model_dict):
        """通用回归模型预测"""
        return self.ai_predictor.get_reg_prediction(features, model_dict)

    # robust_signal_generator.py

    def get_factor_scores(self, features: dict, period: str) -> dict:
        """
        输入：
          - features: 单周期特征字典（如 {'ema_diff_1h': 0.12, 'boll_perc_1h': 0.45, ...}）
          - period:   "1h" / "4h" / "d1"
        输出：一个 dict，包含6个子因子得分。
        """

        key = self._make_cache_key(features, period)
        cached = self._cache_get(self._factor_cache, key)
        if cached is not None:
            return cached

        # 去除重复字段，避免两次写入同名特征
        dedup_row = {k: v for k, v in features.items()}

        def safe(key: str, default=0):
            """如果值缺失或为 NaN，返回 default。"""
            v = dedup_row.get(key, default)
            if v is None:
                return default
            if isinstance(v, (float, int)) and pd.isna(v):
                return default
            return v

        trend_raw = (
            np.tanh(safe(f'ema_diff_{period}', 0) * 5)
            + 2 * (safe(f'boll_perc_{period}', 0.5) - 0.5)
            + safe(f'supertrend_dir_{period}', 0)
            + np.tanh(safe(f'adx_delta_{period}', 0) / 10)
            + np.tanh((safe(f'bull_streak_{period}', 0) - safe(f'bear_streak_{period}', 0)) / 3)
            + 0.5 * safe(f'long_lower_shadow_{period}', 0)
            - 0.5 * safe(f'long_upper_shadow_{period}', 0)
            + 0.5 * safe(f'vol_breakout_{period}', 0)
            + np.tanh(safe(f'ichimoku_cloud_thickness_{period}', 0))
            + np.tanh((safe(f'close_{period}', safe("close", 0)) / safe(f'vwap_{period}', 1) - 1) * 5)
            + np.tanh((safe(f'kc_perc_{period}', 0.5) - 0.5) * 3)
            + np.tanh((safe(f'donchian_perc_{period}', 0.5) - 0.5) * 3)
            + 0.5 * np.tanh(
                (safe(f'ichimoku_conversion_{period}', 0) - safe(f'ichimoku_base_{period}', 0))
                / (abs(safe(f'close_{period}', safe("close", 1))) + 1e-6)
                * 10
            )
            + 0.5 * np.tanh(
                (
                    safe(f'sma_10_{period}', safe(f'sma_20_{period}', 0))
                    / (safe(f'sma_20_{period}', 1) or 1)
                    - 1
                )
                * 5
            )
            + 0.3 * np.tanh(safe('close_spread_1h_4h', 0) * 5)
            + 0.3 * np.tanh(safe('close_spread_1h_d1', 0) * 5)
            + np.tanh(safe(f"close_vs_pivot_{period}", 0) * 8)
        )

        momentum_raw = (
            (safe(f'rsi_{period}', 50) - 50) / 50
            + safe(f'willr_{period}', -50) / 50
            + np.tanh(safe(f'macd_hist_{period}', 0) * 5)
            + np.tanh(safe(f'rsi_slope_{period}', 0) * 10)
            + (safe(f'mfi_{period}', 50) - 50) / 50
            + 0.5 * np.tanh(safe('rsi_diff_1h_4h', 0) / 10)
            + 0.5 * np.tanh(safe('rsi_diff_1h_d1', 0) / 10)
            + 0.5 * np.tanh(safe('rsi_diff_4h_d1', 0) / 10)
            + 0.5 * np.tanh((safe(f'stoch_k_{period}', 50) - 50) / 50)
            + 0.5 * np.tanh((safe(f'stoch_d_{period}', 50) - 50) / 50)
            + 0.5 * np.tanh(safe(f'macd_signal_{period}', 0) * 5)
            + 0.3 * np.tanh(safe(f'pct_chg1_{period}', 0) * 20)
            + 0.2 * np.tanh(safe(f'pct_chg3_{period}', 0) * 10)
            + 0.2 * np.tanh(safe(f'pct_chg6_{period}', 0) * 5)
            + 0.5 * np.tanh(safe(f'cci_{period}', 0) / 100)
            + 0.3 * np.tanh(safe(f'cci_delta_{period}', 0) / 20)
            + 0.3 * np.tanh(safe('macd_hist_4h_mul_bb_width_1h', 0) * 5)
        )

        volatility_raw = (
            np.tanh(safe(f'atr_pct_{period}', 0) * 8)
            + np.tanh(safe(f'bb_width_{period}', 0) * 2)
            + np.tanh(safe(f'donchian_delta_{period}', 0) * 5)
            + np.tanh(safe(f'hv_7d_{period}', 0) * 5)
            + 0.5 * np.tanh(safe(f'hv_14d_{period}', 0) * 5)
            + 0.5 * np.tanh(safe(f'hv_30d_{period}', 0) * 5)
            + 0.5 * np.tanh(safe(f'kc_width_pct_chg_{period}', 0) * 5)
            + 0.5 * np.tanh(safe(f'skewness_{period}', 0) * 5)
            + 0.5 * np.tanh((safe(f'kurtosis_{period}', 3) - 3))
            + 0.5 * np.tanh(safe(f'atr_chg_{period}', 0) * 50)
            + 0.5 * np.tanh(safe(f'bb_width_chg_{period}', 0) * 20)
            + 0.3 * np.tanh(safe('mom_5m_roll1h_std', 0) * 5)
            + 0.3 * np.tanh(safe('mom_15m_roll1h_std', 0) * 5)
        )

        volume_raw = (
            np.tanh(safe(f'vol_ma_ratio_{period}', 0))
            + np.tanh(safe(f'obv_delta_{period}', 0) / 1e5)
            + np.tanh(safe(f'vol_roc_{period}', 0) / 5)
            + np.tanh(safe(f'rsi_mul_vol_ma_ratio_{period}', 0) / 100)
            + np.tanh((safe(f'buy_sell_ratio_{period}', 1) - 1) * 2)
            + np.tanh(safe(f'vol_profile_density_{period}', 0) / 10)
            + np.tanh((safe(f'money_flow_ratio_{period}', 1) - 1) * 2)
            - np.tanh(safe(f'bid_ask_spread_pct_{period}', 0) * 10)
            + 0.5 * np.tanh((safe(f'vol_ma_ratio_long_{period}', 1) - 1) * 2)
            + 0.5 * np.tanh(safe(f'cg_total_volume_roc_{period}', 0) * 5)
            + 0.5 * np.tanh(safe('bid_ask_imbalance', 0) * 10)
            + 0.3 * np.tanh(safe('vol_ratio_4h_d1', 0))
            + 0.3 * np.tanh(safe('rsi_1h_mul_vol_ma_ratio_4h', 0) / 100)
            + np.tanh(safe(f"close_vs_vpoc_{period}", 0) * 8)
        )

        sentiment_raw = (
            (safe('fg_index_d1', 50) - 50) / 50
            + np.tanh(safe(f'btc_correlation_1h_{period}', 0))
            + np.tanh(safe(f'eth_correlation_1h_{period}', 0))
            + np.tanh(safe(f'price_diff_cg_{period}', 0) * 5)
            + np.tanh(safe(f'cg_market_cap_roc_{period}', 0) * 5)
            + np.tanh((safe(f'volume_cg_ratio_{period}', 1) - 1) * 2)
            + 0.5 * np.tanh((safe(f'price_ratio_cg_{period}', 1) - 1) * 10)
        )

        f_rate = safe(f'funding_rate_{period}', 0)
        f_anom = safe(f'funding_rate_anom_{period}', 0)
        thr = 0.0005  # 約 0.05% 年化
        if abs(f_rate) > thr:
            funding_raw = -np.tanh(f_rate * 4000)  # 4000 ≈ 1/0.00025，讓 ±0.002 ≈ tanh(8)
        else:
            funding_raw = np.tanh(f_rate * 4000)
        if abs(f_rate) < 0.001:
            funding_raw = 0.0
        funding_raw += np.tanh(f_anom * 50)
        scores = {
            'trend': np.tanh(trend_raw),
            'momentum': np.tanh(momentum_raw),
            'volatility': np.tanh(volatility_raw),
            'volume': np.tanh(volume_raw),
            'sentiment': np.tanh(sentiment_raw),
            'funding': np.tanh(funding_raw),
        }

        pos = safe(f'channel_pos_{period}', 0.5)
        for k, v in scores.items():
            if pos > 1 and v > 0:
                scores[k] = v * 1.2
            elif pos < 0 and v < 0:
                scores[k] = v * 1.2
            elif pos > 0.9 and v > 0:
                scores[k] = v * 0.8
            elif pos < 0.1 and v < 0:
                scores[k] = v * 0.8

        self._cache_set(self._factor_cache, key, scores)
        return scores

    def update_ic_scores(self, df, *, window=None, group_by=None, time_col="open_time"):
        """根据历史数据计算并更新各因子的 IC 分数

        Parameters
        ----------
        df : pandas.DataFrame
            历史特征数据。
        window : int, optional
            只取最近 ``window`` 条记录参与计算；默认为 ``None`` 表示使用全部数据。
        group_by : str, optional
            若指定，对 ``df`` 按该列分组后分别计算 IC，再取平均值。
        time_col : str, default ``"open_time"``
            排序所依据的时间列名。
        """

        from quant_trade.param_search import compute_ic_scores

        def _compute(sub_df: pd.DataFrame) -> dict:
            sub_df = sub_df.sort_values(time_col)
            if window:
                sub_df = sub_df.tail(window)
            return compute_ic_scores(sub_df, self)

        if group_by:
            grouped = df.groupby(group_by)
            ic_list = []
            for _, g in grouped:
                ic_list.append(_compute(g))
            if ic_list:
                ic = {k: float(np.nanmean([d[k] for d in ic_list])) for k in self.base_weights}
            else:
                ic = {k: 0.0 for k in self.base_weights}
        else:
            ic = _compute(df)

        self.ic_scores.update(ic)

        if not hasattr(self, "ic_history"):
            self.ic_history = {k: deque(maxlen=500) for k in self.base_weights}

        with self._lock:
            for k, v in ic.items():
                self.ic_history.setdefault(k, deque(maxlen=500)).append(v)

        return self.ic_scores

    def dynamic_weight_update(self, halflife=20):
        """根据因子IC的指数加权均值更新权重，日志为 DEBUG 级别"""
        with self._lock:
            if not hasattr(self, "ic_history"):
                self.ic_history = {k: deque(maxlen=3000) for k in self.base_weights}

            ic_avg = []
            decay = np.log(0.5) / float(halflife)
            for k in self.ic_scores.keys():
                hist = self.ic_history.get(k)
                if hist:
                    arr = np.array(hist, dtype=float)
                    weights = np.exp(decay * np.arange(len(arr))[::-1])
                    weights /= weights.sum()
                    ic_avg.append(float(np.nansum(arr * weights)))
                else:
                    ic_avg.append(self.ic_scores[k])

            raw = {}
            for k, ic_val in zip(self.ic_scores.keys(), ic_avg):
                base_w = self.base_weights.get(k, 0)
                if ic_val < 0:
                    w = base_w * max(0.0, 1 - abs(ic_val))
                else:
                    w = base_w * (1 + ic_val)
                raw[k] = max(base_w * self.min_weight_ratio, w)

        total = sum(raw.values()) or 1.0
        self.current_weights = {k: v / total for k, v in raw.items()}
        logger.debug("current_weights: %s", self.current_weights)
        return self.current_weights

    def _weight_update_loop(self, interval):
<<<<<<< HEAD
        """定时更新权重，日志记录在 DEBUG 级别"""
        while True:
=======
        while not self._stop_event.is_set():
>>>>>>> 2591d612
            try:
                self.dynamic_weight_update()
            except Exception as e:
                logger.warning("weight update failed: %s", e)
            if self._stop_event.wait(interval):
                break

    def start_weight_update_thread(self, interval=300):
        if self._weight_thread and self._weight_thread.is_alive():
            return
        self._stop_event.clear()
        t = threading.Thread(target=self._weight_update_loop, args=(interval,), daemon=True)
        t.start()
        self._weight_thread = t

    def stop_weight_update_thread(self):
        if self._weight_thread:
            self._stop_event.set()
            self._weight_thread.join()
            self._weight_thread = None

    def compute_dynamic_threshold(
        self,
        data: DynamicThresholdInput,
        *,
        base: float | None = None,
        low_base: float | None = None,
        history_scores=None,
    ):
        """Calculate dynamic threshold using provided metrics."""

        params = self.signal_params
        base = params.base_th if base is None else base
        low_base = params.low_base if low_base is None else low_base

        hist_base = _calc_history_base(
            history_scores,
            base,
            params.quantile,
            self.th_window,
            self.th_decay,
            0.12,
        ) if history_scores is not None else base

        th = hist_base
        atr_eff = abs(data.atr)
        if data.atr_4h is not None:
            atr_eff += 0.5 * abs(data.atr_4h)
        if data.atr_d1 is not None:
            atr_eff += 0.25 * abs(data.atr_d1)
        th += min(0.10, atr_eff * params.atr_mult)

        fund_eff = abs(data.funding)
        if data.pred_vol is not None:
            fund_eff += 0.5 * abs(data.pred_vol)
        if data.pred_vol_4h is not None:
            fund_eff += 0.25 * abs(data.pred_vol_4h)
        if data.pred_vol_d1 is not None:
            fund_eff += 0.15 * abs(data.pred_vol_d1)
        if data.vix_proxy is not None:
            fund_eff += 0.25 * abs(data.vix_proxy)
        th += min(0.08, fund_eff * params.funding_mult)

        adx_eff = abs(data.adx)
        if data.adx_4h is not None:
            adx_eff += 0.5 * abs(data.adx_4h)
        if data.adx_d1 is not None:
            adx_eff += 0.25 * abs(data.adx_d1)
        th += min(0.04, adx_eff / params.adx_div)

        if atr_eff == 0 and adx_eff == 0 and fund_eff == 0:
            th = min(th, hist_base)

        if data.reversal:
            th *= params.rev_th_mult

        rev_boost = params.rev_boost
        if data.regime == "trend":
            th *= 1.05
            rev_boost *= 0.8
        elif data.regime == "range":
            th *= 0.95
            rev_boost *= 1.2

        return max(th, low_base), rev_boost

    # Backward compatible wrapper
    def dynamic_threshold(
        self,
        atr,
        adx,
        funding=0,
        atr_4h=None,
        adx_4h=None,
        atr_d1=None,
        adx_d1=None,
        pred_vol=None,
        pred_vol_4h=None,
        pred_vol_d1=None,
        vix_proxy=None,
        base=0.08,
        regime=None,
        low_base=None,
        reversal=False,
        history_scores=None,
    ):
        data = DynamicThresholdInput(
            atr=atr,
            adx=adx,
            funding=funding,
            atr_4h=atr_4h,
            adx_4h=adx_4h,
            atr_d1=atr_d1,
            adx_d1=adx_d1,
            pred_vol=pred_vol,
            pred_vol_4h=pred_vol_4h,
            pred_vol_d1=pred_vol_d1,
            vix_proxy=vix_proxy,
            regime=regime,
            reversal=reversal,
        )
        return self.compute_dynamic_threshold(
            data,
            base=base,
            low_base=low_base,
            history_scores=history_scores,
        )

    def combine_score(self, ai_score, factor_scores, weights=None):
        """按固定顺序加权合并各因子得分"""
        if weights is None:
            weights = self.base_weights

        fused_score = (
            ai_score * weights['ai']
            + factor_scores['trend'] * weights['trend']
            + factor_scores['momentum'] * weights['momentum']
            + factor_scores['volatility'] * weights['volatility']
            + factor_scores['volume'] * weights['volume']
            + factor_scores['sentiment'] * weights['sentiment']
            + factor_scores['funding'] * weights['funding']
        )

        return float(fused_score)

    def combine_score_vectorized(self, ai_scores, factor_scores, weights=None):
        """向量化计算多个样本的合并得分"""
        if weights is None:
            weights = self.base_weights

        weight_arr = np.array(
            [
                weights['ai'],
                weights['trend'],
                weights['momentum'],
                weights['volatility'],
                weights['volume'],
                weights['sentiment'],
                weights['funding'],
            ],
            dtype=float,
        )

        fs_matrix = np.vstack(
            [
                ai_scores,
                factor_scores['trend'],
                factor_scores['momentum'],
                factor_scores['volatility'],
                factor_scores['volume'],
                factor_scores['sentiment'],
                factor_scores['funding'],
            ]
        )

        return (fs_matrix.T * weight_arr).sum(axis=1).astype(float)

    def consensus_check(self, s1, s2, s3, min_agree=2):
        # 多周期方向共振（如调研建议），可加全分歧减弱等逻辑
        signs = np.sign([s1, s2, s3])
        non_zero = [g for g in signs if g != 0]
        if len(non_zero) < min_agree:
            return 0  # 无方向共振
        cnt = Counter(non_zero)
        if cnt.most_common(1)[0][1] >= min_agree:
            return int(cnt.most_common(1)[0][0])  # 返回方向
        return int(np.sign(np.sum(signs)))

    def crowding_protection(self, scores, current_score, base_th=0.2):
        """根据同向排名抑制过度拥挤的信号，返回衰减系数"""
        if not scores or len(scores) < 30:
            return 1.0

        arr = np.array(scores, dtype=float)
        mask = np.abs(arr) >= base_th * 0.8
        arr = arr[mask]
        signs = [s for s in np.sign(arr) if s != 0]
        total = len(signs)
        if total == 0:
            return 1.0
        pos_counts = Counter(signs)
        dominant_dir, cnt = pos_counts.most_common(1)[0]
        if np.sign(current_score) != dominant_dir:
            return 1.0

        ratio = cnt / total
        rank_pct = pd.Series(np.abs(list(arr) + [current_score])).rank(pct=True).iloc[-1]
        ratio_intensity = max(0.0, (ratio - self.max_same_direction_rate) / (1 - self.max_same_direction_rate))
        rank_intensity = max(0.0, rank_pct - 0.8) / 0.2
        intensity = min(1.0, max(ratio_intensity, rank_intensity))

        factor = 1.0 - 0.2 * intensity
        dd = getattr(self, "_equity_drawdown", 0.0)
        factor *= max(0.6, 1 - dd)
        return factor

    def apply_oi_overheat_protection(self, fused_score, oi_chg, th_oi):
        """Adjust score based on open interest change."""
        if th_oi is None or abs(oi_chg) < th_oi:
            # Mild change: slightly reward or penalise according to oi_chg
            return fused_score * (1 + 0.03 * oi_chg), False

        logging.info("OI overheat detected: %.4f", oi_chg)
        # Only scale down when overheating
        return fused_score * self.oi_scale, True

    # ===== 新增辅助函数 =====
    def calc_factor_scores(self, ai_scores: dict, factor_scores: dict, weights: dict) -> dict:
        """计算未调整的各周期得分"""
        w1 = weights.copy()
        w4 = weights.copy()
        for k in ('trend', 'momentum', 'volume'):
            w1[k] = w1.get(k, 0) * 0.7
            w4[k] = w4.get(k, 0) * 0.7
        scores = {
            '1h': self.combine_score(ai_scores['1h'], factor_scores['1h'], w1),
            '4h': self.combine_score(ai_scores['4h'], factor_scores['4h'], w4),
            'd1': self.combine_score(ai_scores['d1'], factor_scores['d1'], weights),
        }
        logger.debug("factor scores: %s", scores)
        return scores

    def calc_factor_scores_vectorized(
        self,
        ai_scores: dict,
        factor_scores: dict,
        weights: dict,
    ) -> dict:
        """向量化版本的各周期得分计算"""

        w1 = weights.copy()
        w4 = weights.copy()
        for k in ('trend', 'momentum', 'volume'):
            w1[k] = w1.get(k, 0) * 0.7
            w4[k] = w4.get(k, 0) * 0.7

        return {
            '1h': self.combine_score_vectorized(ai_scores['1h'], factor_scores['1h'], w1),
            '4h': self.combine_score_vectorized(ai_scores['4h'], factor_scores['4h'], w4),
            'd1': self.combine_score_vectorized(ai_scores['d1'], factor_scores['d1'], weights),
        }

    def apply_local_adjustments(
        self,
        scores: dict,
        raw_feats: dict,
        factor_scores: dict,
        deltas: dict,
        rise_pred_1h: float | None = None,
        drawdown_pred_1h: float | None = None,
    ) -> tuple[dict, dict]:
        """应用本地逻辑修正分数并返回细节"""

        adjusted = scores.copy()
        details = {}

        for p in adjusted:
            adjusted[p] = self._apply_delta_boost(adjusted[p], deltas.get(p, {}))

        prev_ma20 = raw_feats['1h'].get('sma_20_1h_prev')
        ma_coeff = self.ma_cross_logic(raw_feats['1h'], prev_ma20)
        adjusted['1h'] *= ma_coeff
        details['ma_cross'] = int(np.sign(ma_coeff - 1.0))

        if rise_pred_1h is not None and drawdown_pred_1h is not None:
            adj = np.tanh((rise_pred_1h - abs(drawdown_pred_1h)) * 5) * 0.5
            adjusted['1h'] *= 1 + adj
            details['rise_drawdown_adj'] = adj

        strong_confirm_4h = (
            factor_scores['4h']['trend'] > 0
            and factor_scores['4h']['momentum'] > 0
            and factor_scores['4h']['volatility'] > 0
            and adjusted['4h'] > 0
        ) or (
            factor_scores['4h']['trend'] < 0
            and factor_scores['4h']['momentum'] < 0
            and factor_scores['4h']['volatility'] < 0
            and adjusted['4h'] < 0
        )
        details['strong_confirm_4h'] = strong_confirm_4h

        macd_diff = raw_feats['1h'].get('macd_hist_diff_1h_4h')
        rsi_diff = raw_feats['1h'].get('rsi_diff_1h_4h')
        if (
            macd_diff is not None
            and rsi_diff is not None
            and macd_diff < 0
            and rsi_diff < -8
        ):
            if strong_confirm_4h:
                logger.debug(
                    "momentum misalign macd_diff=%.3f rsi_diff=%.3f -> strong_confirm=False",
                    macd_diff,
                    rsi_diff,
                )
            strong_confirm_4h = False
            details['strong_confirm_4h'] = False

        if (
            macd_diff is not None
            and rsi_diff is not None
            and abs(macd_diff) < 5
            and abs(rsi_diff) < 15
        ):
            strong_confirm_4h = True
            details['strong_confirm_4h'] = True

        for p in ['1h', '4h', 'd1']:
            sent = factor_scores[p]['sentiment']
            before = adjusted[p]
            adjusted[p] = adjust_score(
                adjusted[p],
                sent,
                self.sentiment_alpha,
                cap_scale=self.cap_positive_scale,
            )
            if before != adjusted[p]:
                logger.debug(
                    "sentiment %.2f adjust %s: %.3f -> %.3f",
                    sent,
                    p,
                    before,
                    adjusted[p],
                )

        params = self.volume_guard_params
        r1 = raw_feats['1h'].get('vol_ma_ratio_1h')
        roc1 = raw_feats['1h'].get('vol_roc_1h')
        before = adjusted['1h']
        adjusted['1h'] = volume_guard(adjusted['1h'], r1, roc1, **params)
        if before != adjusted['1h']:
            logger.debug(
                "volume guard 1h ratio=%.3f roc=%.3f -> %.3f",
                r1,
                roc1,
                adjusted['1h'],
            )
        if raw_feats.get('4h') is not None:
            r4 = raw_feats['4h'].get('vol_ma_ratio_4h')
            roc4 = raw_feats['4h'].get('vol_roc_4h')
            before4 = adjusted['4h']
            adjusted['4h'] = volume_guard(adjusted['4h'], r4, roc4, **params)
            if before4 != adjusted['4h']:
                logger.debug(
                    "volume guard 4h ratio=%.3f roc=%.3f -> %.3f",
                    r4,
                    roc4,
                    adjusted['4h'],
                )
        r_d1 = raw_feats['d1'].get('vol_ma_ratio_d1')
        roc_d1 = raw_feats['d1'].get('vol_roc_d1')
        before_d1 = adjusted['d1']
        adjusted['d1'] = volume_guard(adjusted['d1'], r_d1, roc_d1, **params)
        if before_d1 != adjusted['d1']:
            logger.debug(
                "volume guard d1 ratio=%.3f roc=%.3f -> %.3f",
                r_d1,
                roc_d1,
                adjusted['d1'],
            )

        for p in ['1h', '4h', 'd1']:
            bs = raw_feats[p].get(f'break_support_{p}')
            br = raw_feats[p].get(f'break_resistance_{p}')
            before_sr = adjusted[p]
            if br:
                adjusted[p] *= 1.1 if adjusted[p] > 0 else 0.8
            if bs:
                adjusted[p] *= 1.1 if adjusted[p] < 0 else 0.8
            if before_sr != adjusted[p]:
                logger.debug(
                    "break SR %s bs=%s br=%s %.3f->%.3f",
                    p,
                    bs,
                    br,
                    before_sr,
                    adjusted[p],
                )
                details[f'break_sr_{p}'] = adjusted[p] - before_sr

        for p in ['1h', '4h', 'd1']:
            perc = raw_feats[p].get(f'boll_perc_{p}')
            vol_ratio = raw_feats[p].get(f'vol_ma_ratio_{p}')
            before_bb = adjusted[p]
            if (
                perc is not None
                and vol_ratio is not None
                and vol_ratio > 1.5
                and (perc >= 0.98 or perc <= 0.02)
            ):
                if perc >= 0.98:
                    adjusted[p] *= 1.1 if adjusted[p] > 0 else 0.9
                else:
                    adjusted[p] *= 1.1 if adjusted[p] < 0 else 0.9
            if before_bb != adjusted[p]:
                logger.debug(
                    "boll breakout %s perc=%.3f vol_ratio=%.3f %.3f->%.3f",
                    p,
                    perc,
                    vol_ratio,
                    before_bb,
                    adjusted[p],
                )
                details[f'boll_breakout_{p}'] = adjusted[p] - before_bb

        return adjusted, details

    def fuse_multi_cycle(
        self,
        scores: dict,
        weights: tuple[float, float, float],
        strong_confirm_4h: bool,
    ) -> tuple[float, bool, bool, bool]:
        """按照多周期共振逻辑融合得分"""
        s1, s4, sd = scores['1h'], scores['4h'], scores['d1']
        w1, w4, wd = weights

        consensus_dir = self.consensus_check(s1, s4, sd)
        consensus_all = consensus_dir != 0 and np.sign(s1) == np.sign(s4) == np.sign(sd)
        consensus_14 = consensus_dir != 0 and np.sign(s1) == np.sign(s4) and not consensus_all
        consensus_4d1 = consensus_dir != 0 and np.sign(s4) == np.sign(sd) and np.sign(s1) != np.sign(s4)

        if consensus_all:
            fused = w1 * s1 + w4 * s4 + wd * sd
            conf = 1.0
            if strong_confirm_4h:
                fused *= 1.15
            fused *= self.cycle_weight.get("strong", 1.0)
        elif consensus_14:
            total = w1 + w4
            fused = (w1 / total) * s1 + (w4 / total) * s4
            conf = 0.8
            if strong_confirm_4h:
                fused *= 1.10
            fused *= self.cycle_weight.get("weak", 1.0)
        elif consensus_4d1:
            total = w4 + wd
            fused = (w4 / total) * s4 + (wd / total) * sd
            conf = 0.7
            fused *= self.cycle_weight.get("weak", 1.0)
        else:
            fused = s1
            conf = 0.6

        fused_score = fused * conf
        if (
            np.sign(s1) != 0
            and (
                (np.sign(s4) != 0 and np.sign(s1) != np.sign(s4))
                or (np.sign(sd) != 0 and np.sign(s1) != np.sign(sd))
            )
        ):
            fused_score *= self.cycle_weight.get("opposite", 1.0)
        logger.debug(
            "fuse scores s1=%.3f s4=%.3f sd=%.3f -> %.3f",
            s1,
            s4,
            sd,
            fused_score,
        )
        return fused_score, consensus_all, consensus_14, consensus_4d1

    # ===== 新增私有方法 =====

    def _to_hashable(self, obj):
        """将输入对象转换为可哈希的形式，用于缓存键"""
        if isinstance(obj, dict):
            return tuple(sorted((k, self._to_hashable(v)) for k, v in obj.items()))
        if isinstance(obj, (list, tuple)):
            return tuple(self._to_hashable(v) for v in obj)
        if isinstance(obj, np.generic):
            return float(obj)
        return obj

    def _make_cache_key(self, *objs):
        return tuple(self._to_hashable(o) if o is not None else None for o in objs)

    def _cache_get(self, cache: OrderedDict, key):
        with self._lock:
            return cache.get(key)

    def _cache_set(self, cache: OrderedDict, key, value):
        with self._lock:
            cache[key] = value
            if len(cache) > self.cache_maxsize:
                cache.popitem(last=False)

    def _normalize_inputs(
        self,
        features_1h,
        features_4h,
        features_d1,
        features_15m=None,
        raw_features_1h=None,
        raw_features_4h=None,
        raw_features_d1=None,
        raw_features_15m=None,
    ) -> tuple[PeriodFeatures, PeriodFeatures, PeriodFeatures, PeriodFeatures]:
        """规范化输入特征与原始特征"""

        f1h = self._normalize_features(features_1h, "1h")
        f4h = self._normalize_features(features_4h, "4h")
        fd1 = self._normalize_features(features_d1, "d1")
        f15m = self._normalize_features(features_15m or {}, "15m")

        r1h = self._normalize_features(raw_features_1h or {}, "1h")
        r4h = self._normalize_features(raw_features_4h or {}, "4h")
        rd1 = self._normalize_features(raw_features_d1 or {}, "d1")
        r15m = self._normalize_features(raw_features_15m or {}, "15m")

        return (
            PeriodFeatures(std=f1h, raw=r1h),
            PeriodFeatures(std=f4h, raw=r4h),
            PeriodFeatures(std=fd1, raw=rd1),
            PeriodFeatures(std=f15m, raw=r15m),
        )

    def compute_ai_scores(
        self,
        feats_1h: PeriodFeatures,
        feats_4h: PeriodFeatures,
        feats_d1: PeriodFeatures,
    ):
        """封装 AI 模型推理与校准"""
        key = self._make_cache_key(feats_1h.std, feats_4h.std, feats_d1.std, feats_d1.raw)
        cached = self._cache_get(self._ai_score_cache, key)
        if cached is not None:
            return cached

        ai_scores: dict[str, float] = {}
        vol_preds: dict[str, float | None] = {}
        rise_preds: dict[str, float | None] = {}
        drawdown_preds: dict[str, float | None] = {}

        for p, feats in [
            ("1h", feats_1h.std),
            ("4h", feats_4h.std),
            ("d1", feats_d1.std),
        ]:
            models_p = self.models.get(p, {})
            if "cls" in models_p and "up" not in models_p:
                ai_scores[p] = self.get_ai_score_cls(feats, models_p["cls"])
            else:
                cal_up = self.calibrators.get(p, {}).get("up")
                cal_down = self.calibrators.get(p, {}).get("down")
                if cal_up is None and cal_down is None:
                    ai_scores[p] = self.get_ai_score(
                        feats,
                        models_p["up"],
                        models_p["down"],
                    )
                else:
                    ai_scores[p] = self.get_ai_score(
                        feats,
                        models_p["up"],
                        models_p["down"],
                        cal_up,
                        cal_down,
                    )
            if "vol" in models_p:
                vol_preds[p] = self.get_vol_prediction(feats, models_p["vol"])
            if "rise" in models_p:
                rise_preds[p] = self.get_reg_prediction(feats, models_p["rise"])
            if "drawdown" in models_p:
                drawdown_preds[p] = self.get_reg_prediction(
                    feats, models_p["drawdown"]
                )

        oversold_reversal = False
        rsi = feats_d1.raw.get("rsi_d1", 50)
        cci = feats_d1.raw.get("cci_d1", 0)
        if rsi < 25 or cci < -100 or rsi > 75 or cci > 100:
            ai_scores["d1"] *= 0.7
            oversold_reversal = True

        if ai_scores.get("d1", 0) < 0 and abs(ai_scores["d1"]) < self.th_down_d1:
            ai_scores["d1"] = 0.0

        result = ai_scores, vol_preds, rise_preds, drawdown_preds, oversold_reversal
        self._cache_set(self._ai_score_cache, key, result)
        return result

    def compute_factor_scores(
        self,
        ai_scores: dict,
        feats_1h: PeriodFeatures,
        feats_4h: PeriodFeatures,
        feats_d1: PeriodFeatures,
        feats_15m: PeriodFeatures,
        deltas: dict,
        rise_preds: dict,
        drawdown_preds: dict,
        vol_preds: dict,
        global_metrics: dict | None,
        open_interest: dict | None,
        ob_imb,
        symbol: str | None,
    ):
        """计算多因子得分并输出相关中间结果"""
        raw_dict = {
            "1h": feats_1h.raw,
            "4h": feats_4h.raw,
            "d1": feats_d1.raw,
            "15m": feats_15m.raw,
        }
        key = self._make_cache_key(
            ai_scores,
            feats_1h.std,
            feats_4h.std,
            feats_d1.std,
            feats_15m.std,
            raw_dict,
            deltas,
            rise_preds,
            drawdown_preds,
            vol_preds,
            global_metrics,
            open_interest,
            ob_imb,
            symbol,
        )
        cached = self._cache_get(self._factor_score_cache, key)
        if cached is not None:
            return cached
        std_1h = feats_1h.std
        std_4h = feats_4h.std
        std_d1 = feats_d1.std
        std_15m = feats_15m.std

        fs = {
            "1h": self.get_factor_scores(std_1h, "1h"),
            "4h": self.get_factor_scores(std_4h, "4h"),
            "d1": self.get_factor_scores(std_d1, "d1"),
        }

        with self._lock:
            weights = self.current_weights.copy()

        scores = self.calc_factor_scores(ai_scores, fs, weights)

        scores, local_details = self.apply_local_adjustments(
            scores,
            raw_dict,
            fs,
            deltas,
            rise_preds.get("1h"),
            drawdown_preds.get("1h"),
        )

        ic_periods = {
            "1h": self.ic_scores.get("1h", 1.0),
            "4h": self.ic_scores.get("4h", 1.0),
            "d1": self.ic_scores.get("d1", 1.0),
        }
        w1, w4, wd = self.get_ic_period_weights(ic_periods)

        fused_score, consensus_all, consensus_14, consensus_4d1 = self.fuse_multi_cycle(
            scores,
            (w1, w4, wd),
            local_details.get("strong_confirm_4h", False),
        )

        raw_1h = raw_dict.get("1h", {})
        if raw_1h.get("break_resistance_1h"):
            fused_score *= 1.12
            local_details["breakout_boost"] = 0.12

        logic_score = fused_score
        env_score = 1.0
        risk_score = 1.0

        if global_metrics is not None:
            dom = global_metrics.get("btc_dom_chg")
            if "btc_dominance" in global_metrics:
                self.btc_dom_history.append(global_metrics["btc_dominance"])
                if len(self.btc_dom_history) >= 5:
                    short = np.mean(list(self.btc_dom_history)[-5:])
                    long = np.mean(self.btc_dom_history)
                    dom_diff = (short - long) / long if long else 0
                    if dom is None:
                        dom = dom_diff
                    else:
                        dom += dom_diff
            if dom is not None:
                if symbol and str(symbol).upper().startswith("BTC"):
                    fused_score *= 1 + 0.1 * dom
                else:
                    fused_score *= 1 - 0.1 * dom

            eth_dom = global_metrics.get("eth_dom_chg")
            if "eth_dominance" in global_metrics:
                if not hasattr(self, "eth_dom_history"):
                    self.eth_dom_history = deque(maxlen=500)
                self.eth_dom_history.append(global_metrics["eth_dominance"])
                if len(self.eth_dom_history) >= 5:
                    short_e = np.mean(list(self.eth_dom_history)[-5:])
                    long_e = np.mean(self.eth_dom_history)
                    dom_diff_e = (short_e - long_e) / long_e if long_e else 0
                    if eth_dom is None:
                        eth_dom = dom_diff_e
                    else:
                        eth_dom += dom_diff_e
            if eth_dom is not None:
                if symbol and str(symbol).upper().startswith("ETH"):
                    fused_score *= 1 + 0.1 * eth_dom
                else:
                    fused_score *= 1 + 0.05 * eth_dom
            btc_mcap = global_metrics.get("btc_mcap_growth")
            alt_mcap = global_metrics.get("alt_mcap_growth")
            mcap_g = global_metrics.get("mcap_growth")
            if symbol and str(symbol).upper().startswith("BTC"):
                base_mcap = btc_mcap if btc_mcap is not None else mcap_g
            else:
                base_mcap = alt_mcap if alt_mcap is not None else mcap_g
            if base_mcap is not None:
                fused_score *= 1 + 0.1 * base_mcap
            vol_c = global_metrics.get("vol_chg")
            if vol_c is not None:
                fused_score *= 1 + 0.05 * vol_c
            hot = global_metrics.get("hot_sector_strength")
            if hot is not None:
                corr = global_metrics.get("sector_corr")
                if corr is None:
                    hot_name = global_metrics.get("hot_sector")
                    if hot_name and symbol:
                        cats = self.symbol_categories.get(str(symbol).upper())
                        if cats:
                            if isinstance(cats, str):
                                cats = [c.strip() for c in cats.split(',') if c.strip()]
                            corr = 1.0 if hot_name in cats else 0.0
                if corr is None:
                    corr = 1.0
                fused_score *= 1 + 0.05 * hot * corr

        env_score = fused_score / logic_score if logic_score != 0 else 1.0
        oi_overheat = False
        th_oi = None
        oi_chg = None
        if open_interest is not None:
            oi_chg = open_interest.get("oi_chg")
            if oi_chg is not None:
                with self._lock:
                    cache = self._get_symbol_cache(symbol)
                    cache["oi_change_history"].append(oi_chg)
                th_oi = self.get_dynamic_oi_threshold(pred_vol=vol_preds.get("1h"))
                fused_score, oi_overheat = self.apply_oi_overheat_protection(
                    fused_score, oi_chg, th_oi
                )

        mom5 = std_1h.get("mom_5m_roll1h")
        mom15 = std_1h.get("mom_15m_roll1h")
        mom_vals = [v for v in (mom5, mom15) if v is not None]
        short_mom = float(np.nanmean(mom_vals)) if mom_vals else 0.0
        if np.isnan(short_mom):
            short_mom = 0.0

        ob_imb = 0.0 if ob_imb is None or np.isnan(ob_imb) else float(ob_imb)

        if fused_score > 0:
            if short_mom > 0 and ob_imb > 0:
                fused_score *= 1.1
            elif short_mom < 0 or ob_imb < 0:
                fused_score *= 0.9
        elif fused_score < 0:
            if short_mom < 0 and ob_imb < 0:
                fused_score *= 1.1
            elif short_mom > 0 or ob_imb > 0:
                fused_score *= 0.9

        confirm_15m = 0.0
        if std_15m:
            rsi15 = std_15m.get("rsi_15m")
            ema15 = std_15m.get("ema_diff_15m")
            if rsi15 is not None:
                confirm_15m += (float(rsi15) - 50) / 50
            if ema15 is not None:
                confirm_15m += np.tanh(float(ema15) * 5)
            confirm_15m /= 2
            if fused_score > 0 and confirm_15m < -0.1:
                fused_score *= 0.85
            elif fused_score < 0 and confirm_15m > 0.1:
                fused_score *= 0.85

        result = {
            "fused_score": fused_score,
            "logic_score": logic_score,
            "env_score": env_score,
            "risk_score": risk_score,
            "fs": fs,
            "scores": scores,
            "local_details": local_details,
            "consensus_all": consensus_all,
            "consensus_14": consensus_14,
            "consensus_4d1": consensus_4d1,
            "short_mom": short_mom,
            "ob_imb": ob_imb,
            "confirm_15m": confirm_15m,
            "oi_overheat": oi_overheat,
            "th_oi": th_oi,
            "oi_chg": oi_chg,
        }
        self._cache_set(self._factor_score_cache, key, result)
        return result

    def apply_risk_filters(
        self,
        fused_score: float,
        logic_score: float,
        env_score: float,
        std_1h: dict,
        std_4h: dict,
        std_d1: dict,
        raw_f1h: dict,
        raw_f4h: dict,
        raw_fd1: dict,
        vol_preds: dict,
        open_interest: dict | None,
        all_scores_list: list | None,
        rev_dir: int,
        cache: dict,
        global_metrics: dict | None,
        features_1h: dict,
        features_4h: dict,
        features_d1: dict,
        symbol: str | None,
    ):
        """执行风险限制与拥挤度检查"""
        atr_1h = features_1h.get("atr_pct_1h", 0)
        adx_1h = features_1h.get("adx_1h", 0)
        funding_1h = features_1h.get("funding_rate_1h", 0) or 0

        atr_4h = features_4h.get("atr_pct_4h", 0) if features_4h else None
        adx_4h = features_4h.get("adx_4h", 0) if features_4h else None
        atr_d1 = features_d1.get("atr_pct_d1", 0) if features_d1 else None
        adx_d1 = features_d1.get("adx_d1", 0) if features_d1 else None

        vix_p = None
        if global_metrics is not None:
            vix_p = global_metrics.get("vix_proxy")
        if vix_p is None and open_interest is not None:
            vix_p = open_interest.get("vix_proxy")

        regime = self.detect_market_regime(adx_1h, adx_4h or 0, adx_d1 or 0)
        if std_d1.get("break_support_d1") == 1 and std_d1.get("rsi_d1", 50) < 30:
            regime = "range"
            rev_dir = 1
        cfg_th = self.signal_threshold_cfg
        base_th, rev_boost = self.dynamic_threshold(
            atr_1h,
            adx_1h,
            funding_1h,
            atr_4h=atr_4h,
            adx_4h=adx_4h,
            atr_d1=atr_d1,
            adx_d1=adx_d1,
            pred_vol=vol_preds.get("1h"),
            pred_vol_4h=vol_preds.get("4h"),
            pred_vol_d1=vol_preds.get("d1"),
            vix_proxy=vix_p,
            regime=regime,
            base=cfg_th.get("base_th", 0.08),
            reversal=bool(rev_dir),
            history_scores=cache["history_scores"],
        )
        if rev_dir != 0:
            fused_score += rev_boost * rev_dir
            self._cooldown = 0

        funding_conflicts = 0
        for p, raw_f in [("1h", raw_f1h), ("4h", raw_f4h), ("d1", raw_fd1)]:
            if raw_f is None:
                continue
            f_rate = raw_f.get(f"funding_rate_{p}", 0)
            if abs(f_rate) > 0.0005 and np.sign(f_rate) * np.sign(fused_score) < 0:
                penalty = min(abs(f_rate) * 20, 0.20)
                fused_score *= 1 - penalty
                funding_conflicts += 1
        if funding_conflicts >= 2:
            fused_score *= 0.85 ** funding_conflicts

        crowding_factor = 1.0
        if not cache.get("oi_overheat") and all_scores_list is not None:
            crowding_factor = self.crowding_protection(all_scores_list, fused_score, base_th)
            fused_score *= crowding_factor
        th_oi = cache.get("th_oi")
        oi_chg = cache.get("oi_chg")
        if th_oi is not None and oi_chg is not None:
            oi_crowd = abs(oi_chg) / max(th_oi, 1e-6)
            mult = 1 - min(0.5, oi_crowd * 0.5)
            if mult < 1:
                logging.debug(
                    "oi change %.4f threshold %.3f -> crowding mult %.3f for %s",
                    oi_chg,
                    th_oi,
                    mult,
                    symbol,
                )
                fused_score *= mult
                crowding_factor *= mult
        risk_score = self.risk_manager.fused_to_risk(
            fused_score,
            logic_score,
            env_score,
        )
        risk_score = min(1.0, risk_score)

        raw_score = logic_score * env_score * risk_score
        fused_score = raw_score - self.risk_adjust_factor * risk_score
        if abs(fused_score) < self.risk_adjust_threshold:
            return None

        if (
            risk_score > self.risk_score_limit
            or crowding_factor < 0
            or crowding_factor > self.crowding_limit
        ):
            return None

        with self._lock:
            cache["history_scores"].append(fused_score)
            self.all_scores_list.append(fused_score)

        return {
            "fused_score": fused_score,
            "risk_score": risk_score,
            "crowding_factor": crowding_factor,
            "base_th": base_th,
            "regime": regime,
            "rev_dir": rev_dir,
            "funding_conflicts": funding_conflicts,
        }

    def finalize_position(
        self,
        fused_score: float,
        risk_info: dict,
        ai_scores: dict,
        fs: dict,
        scores: dict,
        std_1h: dict,
        std_4h: dict,
        std_d1: dict,
        std_15m: dict,
        raw_f1h: dict,
        raw_f4h: dict,
        raw_fd1: dict,
        raw_f15m: dict,
        vol_preds: dict,
        rise_preds: dict,
        drawdown_preds: dict,
        short_mom: float,
        ob_imb: float,
        confirm_15m: float,
        oversold_reversal: bool,
        cache: dict,
        symbol: str | None,
    ):
        """根据阈值与信号方向计算仓位和止盈止损"""
        base_th = risk_info["base_th"]
        crowding_factor = risk_info["crowding_factor"]
        risk_score = risk_info["risk_score"]
        regime = risk_info["regime"]
        rev_dir = risk_info["rev_dir"]
        funding_conflicts = risk_info["funding_conflicts"]

        vol_ratio_1h_4h = std_1h.get("vol_ratio_1h_4h")
        if vol_ratio_1h_4h is None and std_4h is not None:
            vol_ratio_1h_4h = std_4h.get("vol_ratio_1h_4h")
        if vol_ratio_1h_4h is None:
            vol_ratio_1h_4h = 1.0
        ob_th = max(
            self.ob_th_params["min_ob_th"],
            self.ob_th_params["dynamic_factor"] * vol_ratio_1h_4h,
        )
        if ob_imb is not None and ob_imb > ob_th:
            ob_dir = 1
        elif ob_imb is not None and ob_imb < -ob_th:
            ob_dir = -1
        else:
            ob_dir = 0

        short_mom_dir = int(np.sign(short_mom)) if short_mom != 0 else 0
        fast_cross_dir = 0
        if raw_f15m:
            hist15 = cache.get("_raw_history", {}).get("15m", [])
            prev15 = hist15[-1] if hist15 else None
            rsi_c = raw_f15m.get("rsi_fast_15m")
            stoch_c = raw_f15m.get("stoch_fast_15m")
            if prev15 is not None:
                rsi_p = prev15.get("rsi_fast_15m")
                stoch_p = prev15.get("stoch_fast_15m")
                if rsi_p is not None and rsi_c is not None:
                    if rsi_p < 30 <= rsi_c:
                        fast_cross_dir += 1
                    elif rsi_p > 70 and rsi_c <= 70:
                        fast_cross_dir -= 1
                if stoch_p is not None and stoch_c is not None:
                    if stoch_p < 20 <= stoch_c:
                        fast_cross_dir += 1
                    elif stoch_p > 80 and stoch_c <= 80:
                        fast_cross_dir -= 1
            fast_cross_dir = int(np.sign(fast_cross_dir))
        vol_breakout_val = std_1h.get("vol_breakout_1h")
        vol_breakout_dir = 1 if vol_breakout_val and vol_breakout_val > 0 else 0

        trend_dir = int(np.sign(fs['1h'].get('trend', 0)))
        confirm_dir = int(np.sign(confirm_15m)) if confirm_15m else 0

        th = self.ai_dir_eps
        if ai_scores["1h"] >= th:
            ai_dir = 1
        elif ai_scores["1h"] <= -th:
            ai_dir = -1
        else:
            ai_dir = 0

        vw = self.vote_weights
        vote = (
            vw.get("ai", self.vote_params["weight_ai"]) * ai_dir
            + vw.get("mom", 1) * short_mom_dir
            + vw.get("vol_breakout", 1) * vol_breakout_dir
            + vw.get("trend", 1) * trend_dir
            + vw.get("confirm_15m", 1) * confirm_dir
        )
        conflict_filter_triggered = False
        if (
            std_1h.get("donchian_perc_1h", 0) > 0.7
            and (std_4h or {}).get("donchian_perc_4h", 1) < 0.2
        ):
            vote = 0
            conflict_filter_triggered = True
        strong_confirm_vote = abs(vote) >= self.vote_params["strong_min"]

        strong_min = self.vote_params["strong_min"]
        conf_vote = sigmoid_confidence(
            vote,
            strong_min,
            getattr(self, "signal_filters", {}).get("conf_min", 1),
        )
        if abs(vote) >= strong_min:
            fused_score *= max(1, conf_vote)

        vote_sign = int(np.sign(vote))
        if vote_sign != 0 and np.sign(fused_score) != vote_sign:
            strong_min = max(self.vote_params.get("strong_min", 1), 1)
            penalty = abs(vote) / strong_min
            fused_score *= 0.5 ** penalty

        rsi = raw_fd1.get("rsi_d1")
        adx = raw_fd1.get("adx_d1", 0)
        rebound_flag = False
        if rsi is not None and rsi < 30:
            hist = cache.get("_raw_history", {}).get("1h", [])
            rsi_hist = [r.get("rsi_1h") for r in hist]
            if raw_f1h.get("rsi_1h") is not None:
                rsi_hist.append(raw_f1h.get("rsi_1h"))
            price_seq = [r.get("close") for r in hist]
            if raw_f1h.get("close") is not None:
                price_seq.append(raw_f1h.get("close"))
            if (
                len(rsi_hist) >= 2
                and len(price_seq) >= 2
                and price_seq[-1] < price_seq[-2]
                and rsi_hist[-1] > rsi_hist[-2]
            ):
                rebound_flag = True
            hammer = raw_f1h.get("long_lower_shadow_1h", 0) > 0.6
            rebound_flag = rebound_flag or hammer
            if rebound_flag:
                fused_score += 0.3


        cfg_th_sig = self.signal_threshold_cfg
        grad_dir = sigmoid_dir(
            fused_score,
            base_th,
            cfg_th_sig.get("gamma", 0.9),
        )
        st1 = int(np.sign(std_1h.get("supertrend_dir_1h", 0)))
        st4 = int(np.sign(std_4h.get("supertrend_dir_4h", 0))) if std_4h else 0
        stdir = int(np.sign(std_d1.get("supertrend_dir_d1", 0))) if std_d1 else 0
        gd = int(np.sign(grad_dir))
        if all(v != 0 for v in (st1, st4, stdir)):
            if not (st1 == gd == st4 == stdir):
                return None
        direction = 0 if grad_dir == 0 else int(np.sign(grad_dir))

        if regime == "range":
            atr_v = (raw_f1h or std_1h).get("atr_pct_1h")
            bb_w = (raw_f1h or std_1h).get("bb_width_1h")
            low_vol = False
            if atr_v is not None and atr_v < 0.005:
                low_vol = True
            if bb_w is not None and bb_w < 0.01:
                low_vol = True
            if low_vol:
                direction = 0
            elif vol_breakout_val != 1 or conf_vote < 0.15:
                direction = 0

        if self._cooldown > 0:
            self._cooldown -= 1

        if self._last_signal != 0 and direction != 0 and direction != self._last_signal:
            flip_th = max(base_th, self.flip_coeff * abs(self._last_score))
            if abs(fused_score) < flip_th or self._cooldown > 0:
                direction = self._last_signal
            else:
                self._cooldown = 2

        prev_vote = getattr(self, "_prev_vote", 0)

        align_count = 0
        if direction != 0:
            for p in ("1h", "4h", "d1"):
                if np.sign(fs[p]["trend"]) == direction:
                    align_count += 1
            min_align = self.min_trend_align if regime == "trend" else max(
                self.min_trend_align - 1, 0
            )
            if align_count < min_align:
                direction = 0

        base_coeff = self.pos_coeff_range if regime == "range" else self.pos_coeff_trend
        confidence_factor = 1.0
        if risk_info.get("consensus_all"):
            confidence_factor += 0.1
        if strong_confirm_vote:
            confidence_factor += 0.05
        vol_ratio = std_1h.get("vol_ma_ratio_1h")
        tier = None
        fused_score = soft_clip(fused_score, k=1.0)
        pos_size, direction, tier, zero_reason = self.compute_position_size(
            grad_dir=grad_dir,
            base_coeff=base_coeff,
            confidence_factor=confidence_factor,
            vol_ratio=vol_ratio,
            fused_score=fused_score,
            base_th=base_th,
            regime=regime,
            oi_overheat=risk_info.get("oi_overheat", False),
            vol_p=vol_preds.get("1h"),
            risk_score=risk_score,
            crowding_factor=crowding_factor,
            cfg_th_sig=cfg_th_sig,
            scores=scores,
            direction=direction,
            exit_mult=(
                self.compute_exit_multiplier(vote, prev_vote, self._last_signal)
                if direction == self._last_signal and self._last_signal != 0
                else 1.0
            ),
            consensus_all=risk_info.get("consensus_all", False),
        )
        if funding_conflicts > self.veto_level:
            direction = 0
            pos_size = 0.0
            zero_reason = zero_reason or "funding_conflict"

        if risk_info.get("oi_overheat"):
            pos_size *= 0.5

        pos_map = base_th * 2.0
        if risk_score > 1 or risk_info.get("logic_score", 0) < -0.3:
            pos_map = min(pos_map, 0.5)
        pos_size = min(pos_size, pos_map)
        if conflict_filter_triggered:
            pos_size = 0.0
            zero_reason = zero_reason or "conflict_filter"

        price = (raw_f1h or std_1h).get("close", 0)
        if raw_f4h is not None and "atr_pct_4h" in raw_f4h:
            atr_pct_4h = raw_f4h["atr_pct_4h"]
        else:
            atr_pct_4h = (raw_f4h or std_4h).get("atr_pct_4h", 0)
        atr_raw = (raw_f1h or std_1h).get("atr_pct_1h", 0)
        atr_abs = np.hypot(atr_raw, atr_pct_4h) * price
        atr_abs = max(atr_abs, 0.005 * price)
        take_profit = stop_loss = None
        if direction != 0:
            take_profit, stop_loss = self.compute_tp_sl(
                price,
                atr_abs,
                direction,
                rise_pred=rise_preds.get("1h"),
                drawdown_pred=drawdown_preds.get("1h"),
                regime=regime,
            )

        rsi = raw_fd1.get("rsi_d1")
        adx = raw_fd1.get("adx_d1", 0)
        if direction == 1 and rsi is not None and rsi > 70:
            if adx < 25:
                pos_size *= 0.5
            else:
                pos_size *= 0.8
                if stop_loss is not None:
                    stop_loss *= 1.2
        elif direction == -1 and rsi is not None and rsi < 30:
            if adx < 25:
                pos_size *= 0.5
            else:
                pos_size *= 0.8
                if stop_loss is not None:
                    stop_loss *= 1.2
        if rebound_flag and direction == 1 and pos_size < tier * 0.2:
            pos_size = tier * 0.2
            zero_reason = None

        logic_score = risk_info.get("logic_score", 0.0)
        env_score = risk_info.get("env_score", 1.0)
        score_raw = logic_score * env_score * risk_score
        score_raw -= self.risk_adjust_factor * risk_score
        if vote_sign != 0 and np.sign(score_raw) != vote_sign:
            strong_min = max(self.vote_params.get("strong_min", 1), 1)
            penalty = abs(vote) / strong_min
            score_raw *= 0.5 ** penalty
        final_score = float(np.tanh(score_raw))

        with self._lock:
            self._last_signal = int(np.sign(direction)) if direction else 0
            self._last_score = fused_score
            self._prev_vote = vote
            cache["_prev_raw"]["15m"] = std_15m
            cache["_prev_raw"]["1h"] = std_1h
            cache["_prev_raw"]["4h"] = std_4h
            cache["_prev_raw"]["d1"] = std_d1
            for p, raw in [
                ("15m", raw_f15m),
                ("1h", raw_f1h),
                ("4h", raw_f4h),
                ("d1", raw_fd1),
            ]:
                maxlen = 4 if p in ("15m", "1h") else 2
                cache["_raw_history"].setdefault(p, deque(maxlen=maxlen)).append(raw)

        final_details = {
            "ai": {"1h": ai_scores["1h"], "4h": ai_scores["4h"], "d1": ai_scores["d1"]},
            "factors": {"1h": fs["1h"], "4h": fs["4h"], "d1": fs["d1"]},
            "scores": {"1h": scores["1h"], "4h": scores["4h"], "d1": scores["d1"]},
            "vote": {"value": vote, "confidence": conf_vote, "ob_th": ob_th},
            "protect": {
                "oi_overheat": risk_info.get("oi_overheat"),
                "oi_threshold": risk_info.get("th_oi"),
                "crowding_factor": crowding_factor,
                "funding_conflicts": funding_conflicts,
            },
            "env": {
                "logic_score": risk_info.get("logic_score", logic_score),
                "env_score": risk_info.get("env_score", env_score),
                "risk_score": risk_score,
            },
            "exit": {
                "regime": regime,
                "reversal_flag": rev_dir,
                "dynamic_th_final": base_th,
            },
            "grad_dir": float(grad_dir),
            "pos_size": float(pos_size),
            "short_momentum": short_mom,
            "ob_imbalance": ob_imb,
            "fast_cross": fast_cross_dir,
            "vol_ratio": vol_ratio,
            "position_tier": tier,
            "confidence_factor": confidence_factor,
            "consensus_all": risk_info.get("consensus_all"),
            "consensus_14": risk_info.get("consensus_14"),
            "consensus_4d1": risk_info.get("consensus_4d1"),
            "oversold_reversal": oversold_reversal,
            "conflict_filter_triggered": conflict_filter_triggered,
            "confirm_15m": confirm_15m,
        }
        final_details.update(risk_info.get("local_details", {}))

        return {
            "signal": int(direction),
            "score": final_score,
            "position_size": float(round(pos_size, 4)),
            "zero_reason": zero_reason if pos_size == 0 else None,
            "take_profit": take_profit,
            "stop_loss": stop_loss,
            "details": final_details,
        }

    def generate_signal(
        self,
        features_1h,
        features_4h,
        features_d1,
        features_15m=None,
        all_scores_list=None,
        raw_features_1h=None,
        raw_features_4h=None,
        raw_features_d1=None,
        raw_features_15m=None,
        *,
        global_metrics=None,
        open_interest=None,
        order_book_imbalance=None,
        symbol=None,
    ):
        """
        输入：
            - features_1h: dict，当前 1h 周期特征（Robust Z 标准化）
            - features_4h: dict，当前 4h 周期特征（Robust Z 标准化）
            - features_d1: dict，当前 d1 周期特征（Robust Z 标准化）
            - features_15m: dict，可选，15分钟周期特征，用于确认方向
            - all_scores_list: list，可选，当前所有币种的 fused_score 列表，用于极端行情保护
            - raw_features_1h: dict，可选，未标准化的 1h 原始特征
            - raw_features_4h: dict，可选，未标准化的 4h 原始特征
            - raw_features_d1: dict，可选，未标准化的 d1 原始特征
            - raw_features_15m: dict，可选，未标准化的 15m 原始特征
            - order_book_imbalance: float，可选，L2 Order Book 的买卖盘差值比
            - symbol: str，可选，当前币种，如 'BTCUSDT'
        输出：
            一个 dict，包含 'signal'、'score'、'position_size'、'take_profit'、'stop_loss' 和 'details'

        features_* 为主要输入，多因子评分、动态阈值等逻辑均优先使用这些标准化后的特征。
        raw_features_* 仅在计算绝对价格或绝对幅度（例如止盈止损价）时作为补充使用。
        """

        (
            pf_1h,
            pf_4h,
            pf_d1,
            pf_15m,
        ) = self._normalize_inputs(
            features_1h,
            features_4h,
            features_d1,
            features_15m,
            raw_features_1h,
            raw_features_4h,
            raw_features_d1,
            raw_features_15m,
        )

        ob_imb = (
            order_book_imbalance
            if order_book_imbalance is not None
            else pf_1h.std.get('bid_ask_imbalance')
        )

        std_1h = pf_1h.std or {}
        std_4h = pf_4h.std or {}
        std_d1 = pf_d1.std or {}
        std_15m = pf_15m.std or {}
        raw_f1h = pf_1h.raw or {}
        raw_f4h = pf_4h.raw or {}
        raw_fd1 = pf_d1.raw or {}
        raw_f15m = pf_15m.raw or {}

        ts = (
            raw_f1h.get('ts')
            or raw_f1h.get('timestamp')
            or raw_f15m.get('ts')
            or raw_f15m.get('timestamp')
            or std_1h.get('ts')
            or std_1h.get('timestamp')
            or std_15m.get('ts')
            or std_15m.get('timestamp')
        )

        cache = self._get_symbol_cache(symbol)
        with self._lock:
            hist_1h = cache["_raw_history"].get('1h', deque(maxlen=4))
        price_hist = [r.get('close') for r in hist_1h]
        price_hist.append((raw_f1h or std_1h).get('close'))
        price_hist = [p for p in price_hist if p is not None][-4:]

        coin = str(symbol).upper() if symbol else ""
        rev_dir = self.detect_reversal(
            np.array(price_hist, dtype=float),
            (raw_f1h or std_1h).get('atr_pct_1h'),
            (raw_f1h or std_1h).get('vol_ma_ratio_1h'),
        )


        deltas = {}
        for p, feats, keys in [
            ("15m", std_15m, self.core_keys.get("15m", [])),
            ("1h", std_1h, self.core_keys["1h"]),
            ("4h", std_4h, self.core_keys["4h"]),
            ("d1", std_d1, self.core_keys["d1"]),
        ]:
            prev = cache["_prev_raw"].get(p)
            deltas[p] = self._calc_deltas(feats, prev, keys)

        # ===== 1. 计算 AI 部分的分数（映射到 [-1, 1]） =====
        ai_scores, vol_preds, rise_preds, drawdown_preds, oversold_reversal = self.compute_ai_scores(
            pf_1h,
            pf_4h,
            pf_d1,
        )

        result = self.compute_factor_scores(
            ai_scores,
            pf_1h,
            pf_4h,
            pf_d1,
            pf_15m,
            deltas,
            rise_preds,
            drawdown_preds,
            vol_preds,
            global_metrics,
            open_interest,
            ob_imb,
            symbol,
        )
        fused_score = result["fused_score"]
        logic_score = result["logic_score"]
        env_score = result["env_score"]
        risk_score = result["risk_score"]
        fs = result["fs"]
        scores = result["scores"]
        local_details = result["local_details"]
        consensus_all = result["consensus_all"]
        consensus_14 = result["consensus_14"]
        consensus_4d1 = result["consensus_4d1"]
        short_mom = result["short_mom"]
        ob_imb = result["ob_imb"]
        confirm_15m = result["confirm_15m"]
        oi_overheat = result["oi_overheat"]
        th_oi = result["th_oi"]
        oi_chg = result["oi_chg"]

        # ===== 7. 如果 fused_score 为 NaN，直接返回无信号 =====
        if fused_score is None or (isinstance(fused_score, float) and np.isnan(fused_score)):
            logging.debug("Fused score NaN, returning 0 signal")
            self._last_score = fused_score
            with self._lock:
                self._prev_raw["15m"] = std_15m
                self._prev_raw["1h"] = std_1h
                self._prev_raw["4h"] = std_4h
                self._prev_raw["d1"] = std_d1
                for p, raw in [("15m", raw_f15m), ("1h", raw_f1h), ("4h", raw_f4h), ("d1", raw_fd1)]:
                    maxlen = 4 if p in ("15m", "1h") else 2
                    self._raw_history.setdefault(p, deque(maxlen=maxlen)).append(raw)
            self._last_signal = 0
            self._cooldown = 0
            return {
                'signal': 0,
                'score': float('nan'),
                'position_size': 0.0,
                'take_profit': None,
                'stop_loss': None,
                'details': {
                    'ai_1h': ai_scores['1h'],   'ai_4h': ai_scores['4h'],   'ai_d1': ai_scores['d1'],
                    'factors_1h': fs['1h'],     'factors_4h': fs['4h'],     'factors_d1': fs['d1'],
                    'score_1h': scores['1h'],   'score_4h': scores['4h'],   'score_d1': scores['d1'],
                    'strong_confirm_4h': local_details.get('strong_confirm_4h'),
                    'consensus_14': consensus_14, 'consensus_all': consensus_all,
                    'vol_pred_1h': vol_preds.get('1h'),
                    'vol_pred_4h': vol_preds.get('4h'),
                    'vol_pred_d1': vol_preds.get('d1'),
                    'rise_pred_1h': rise_preds.get('1h'),
                    'rise_pred_4h': rise_preds.get('4h'),
                    'rise_pred_d1': rise_preds.get('d1'),
                    'drawdown_pred_1h': drawdown_preds.get('1h'),
                    'drawdown_pred_4h': drawdown_preds.get('4h'),
                    'drawdown_pred_d1': drawdown_preds.get('d1'),
                    'funding_conflicts': 0,
                    'confirm_15m': confirm_15m,
                    'note': 'fused_score was NaN'
                }
            }

# ===== 7b. 计算动态阈值 =====
        atr_1h = std_1h.get('atr_pct_1h', 0)
        adx_1h = std_1h.get('adx_1h', 0)
        funding_1h = std_1h.get('funding_rate_1h', 0) or 0

        atr_4h = std_4h.get('atr_pct_4h', 0) if std_4h else None
        adx_4h = std_4h.get('adx_4h', 0) if std_4h else None
        atr_d1 = std_d1.get('atr_pct_d1', 0) if std_d1 else None
        adx_d1 = std_d1.get('adx_d1', 0) if std_d1 else None

        vix_p = None
        if global_metrics is not None:
            vix_p = global_metrics.get('vix_proxy')
        if vix_p is None and open_interest is not None:
            vix_p = open_interest.get('vix_proxy')

        regime = self.detect_market_regime(adx_1h, adx_4h or 0, adx_d1 or 0)
        if std_d1.get('break_support_d1') == 1 and std_d1.get('rsi_d1', 50) < 30:
            regime = 'range'
            rev_dir = 1
        risk_info = self.apply_risk_filters(
            fused_score,
            logic_score,
            env_score,
            std_1h,
            std_4h,
            std_d1,
            raw_f1h,
            raw_f4h,
            raw_fd1,
            vol_preds,
            open_interest,
            all_scores_list,
            rev_dir,
            {
                "oi_overheat": oi_overheat,
                "th_oi": th_oi,
                "oi_chg": oi_chg,
                "history_scores": cache["history_scores"],
            },
            global_metrics,
            std_1h,
            std_4h,
            std_d1,
            symbol,
        )
        if risk_info is None:
            return None
        fused_score = risk_info["fused_score"]
        risk_score = risk_info["risk_score"]
        base_th = risk_info["base_th"]
        crowding_factor = risk_info["crowding_factor"]
        regime = risk_info["regime"]
        rev_dir = risk_info["rev_dir"]
        funding_conflicts = risk_info["funding_conflicts"]
        risk_info["logic_score"] = logic_score
        risk_info["env_score"] = env_score
        risk_info["consensus_all"] = consensus_all
        risk_info["consensus_14"] = consensus_14
        risk_info["consensus_4d1"] = consensus_4d1
        risk_info["local_details"] = local_details
        result = self.finalize_position(
            fused_score,
            risk_info,
            ai_scores,
            fs,
            scores,
            std_1h,
            std_4h,
            std_d1,
            std_15m,
            raw_f1h,
            raw_f4h,
            raw_fd1,
            raw_f15m,
            vol_preds,
            rise_preds,
            drawdown_preds,
            short_mom,
            ob_imb,
            confirm_15m,
            oversold_reversal,
            cache,
            symbol,
        )
        if result is None:
            logger.debug(
                "step=%s fused=%.3f th=%.3f position skipped",
                ts,
                fused_score,
                base_th,
            )
            return None
        if all_scores_list is None:
            all_scores_list = self.all_scores_list
        logger.debug(
            "step=%s fused=%.3f th=%.3f pos=%.4f",
            ts,
            fused_score,
            base_th,
            result.get("position_size", 0.0),
        )
        return result


if __name__ == "__main__":
    logging.basicConfig(level=logging.WARNING, format="%(asctime)s %(levelname)s %(message)s")<|MERGE_RESOLUTION|>--- conflicted
+++ resolved
@@ -1287,12 +1287,8 @@
         return self.current_weights
 
     def _weight_update_loop(self, interval):
-<<<<<<< HEAD
         """定时更新权重，日志记录在 DEBUG 级别"""
         while True:
-=======
-        while not self._stop_event.is_set():
->>>>>>> 2591d612
             try:
                 self.dynamic_weight_update()
             except Exception as e:
