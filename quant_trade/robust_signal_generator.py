# -*- coding: utf-8 -*-
"""Robust signal generation utilities and classes.

模块分组:
    1. **core classes & public API** - ``RobustSignalGenerator``,
       ``SignalThresholdParams``
    2. **helpers / math utilities** - ``softmax``, ``sigmoid`` 等
    3. **runtime adapters / threading helpers** - 权重更新线程与缓存相关函数
"""

import numpy as np
import math
from quant_trade.utils.soft_clip import soft_clip

import pandas as pd
from collections import Counter, deque, OrderedDict
from pathlib import Path
import yaml
import json
import threading
import logging
import time
import warnings

from .config_manager import ConfigManager
from .ai_model_predictor import AIModelPredictor
from .risk_manager import RiskManager
from .feature_processor import FeatureProcessor
from .constants import ZeroReason

logger = logging.getLogger(__name__)
pd.set_option('future.no_silent_downcasting', True)
# Set module logger to WARNING by default so importing modules can
# configure their own verbosity without receiving this module's INFO logs.
logger.setLevel(logging.WARNING)

# 默认配置路径
CONFIG_PATH = Path(__file__).resolve().parent / "utils" / "config.yaml"


# ---------- 默认常量 ----------
# 退出信号滞后 bar 数默认值
EXIT_LAG_BARS_DEFAULT = 0

# AI 投票与仓位参数默认值


def _load_default_ai_dir_eps(path: Path) -> float:
    """从配置文件读取 ai_dir_eps，若失败则返回 0.04"""
    try:
        with open(path, "r", encoding="utf-8") as f:
            cfg = yaml.safe_load(f) or {}
        return cfg.get("vote_system", {}).get("ai_dir_eps", 0.04)
    except Exception:
        return 0.04


DEFAULT_AI_DIR_EPS = _load_default_ai_dir_eps(CONFIG_PATH)
DEFAULT_POS_K_RANGE = 0.40    # 震荡市仓位乘数
DEFAULT_POS_K_TREND = 0.60    # 趋势市仓位乘数
DEFAULT_LOW_BASE = 0.06       # 动态阈值下限
DEFAULT_LOW_VOL_RATIO = 0.2   # 低量能阈值
DEFAULT_CACHE_MAXSIZE = 300   # 缓存默认大小

# 统一导出
DEFAULTS = {
    "exit_lag_bars": EXIT_LAG_BARS_DEFAULT,
    "ai_dir_eps": DEFAULT_AI_DIR_EPS,
    "pos_k_range": DEFAULT_POS_K_RANGE,
    "pos_k_trend": DEFAULT_POS_K_TREND,
    "low_base": DEFAULT_LOW_BASE,
    "low_vol_ratio": DEFAULT_LOW_VOL_RATIO,
    "cache_maxsize": DEFAULT_CACHE_MAXSIZE,
}

SAFE_FALLBACKS = set(DEFAULTS.keys()) | {
    "history_scores",
    "oi_change_history",
    "btc_dom_history",
    "eth_dom_history",
    "ic_history",
    "_lock",
    "_prev_raw",
    "_raw_history",
    "symbol_data",
    "calibrators",
    "core_keys",
    "delta_params",
    "vote_params",
    "vote_weights",
    "risk_manager",
    "all_scores_list",
    "_equity_drawdown",
    "_last_score",
    "_last_signal",
    "_prev_vote",
    "_exit_lag",
    "_cooldown",
    "_volume_checked",
    "_stop_event",
    "_weight_thread",
    "cycle_weight",
    "flip_coeff",
    "veto_level",
    "ic_scores",
    "th_down_d1",
    "min_trend_align",
    "_ai_score_cache",
    "_factor_cache",
    "_factor_score_cache",
    "_fuse_cache",
    "rebound_cooldown",
    "last_rebound_ts",
}

from dataclasses import dataclass
from quant_trade.utils import get_cfg_value, collect_feature_cols


@dataclass
class SignalThresholdParams:
    """Container for all signal threshold related parameters."""

    base_th: float = 0.08
    gamma: float = 0.9
    min_pos: float = 0.05
    quantile: float = 0.80
    low_base: float = DEFAULT_LOW_BASE
    rev_boost: float = 0.15
    rev_th_mult: float = 0.60
    atr_mult: float = 4.0
    funding_mult: float = 8.0
    adx_div: float = 100.0

    @classmethod
    def from_cfg(cls, cfg: dict | None):
        cfg = cfg or {}
        return cls(
            base_th=float(get_cfg_value(cfg, "base_th", cls.base_th)),
            gamma=float(get_cfg_value(cfg, "gamma", cls.gamma)),
            min_pos=float(get_cfg_value(cfg, "min_pos", cls.min_pos)),
            quantile=float(get_cfg_value(cfg, "quantile", cls.quantile)),
            low_base=float(get_cfg_value(cfg, "low_base", cls.low_base)),
            rev_boost=float(get_cfg_value(cfg, "rev_boost", cls.rev_boost)),
            rev_th_mult=float(get_cfg_value(cfg, "rev_th_mult", cls.rev_th_mult)),
            atr_mult=float(get_cfg_value(cfg, "atr_mult", cls.atr_mult)),
            funding_mult=float(get_cfg_value(cfg, "funding_mult", cls.funding_mult)),
            adx_div=float(get_cfg_value(cfg, "adx_div", cls.adx_div)),
        )


@dataclass
class RobustSignalGeneratorConfig:
    """初始化 ``RobustSignalGenerator`` 所需的参数容器."""

    model_paths: dict
    feature_cols_1h: list[str]
    feature_cols_4h: list[str]
    feature_cols_d1: list[str]
    history_window: int = 679
    symbol_categories: dict[str, str] | None = None
    config_path: str | Path = CONFIG_PATH
    core_keys: dict | None = None
    delta_params: dict | None = None
    min_weight_ratio: float = 0.6
    th_window: int = 60
    th_decay: float = 2.0

    @classmethod
    def from_file(cls, path: str | Path):
        """从 YAML/JSON 文件加载配置."""
        with open(path, "r", encoding="utf-8") as f:
            if str(path).endswith((".yml", ".yaml")):
                cfg = yaml.safe_load(f) or {}
            else:
                cfg = json.load(f)
        return cls.from_cfg(cfg, path)

    @classmethod
    def from_cfg(cls, cfg: dict, path: str | Path | None = None):
        """从字典创建配置对象."""
        path = path or cfg.get("config_path", CONFIG_PATH)
        db_cfg = cfg.get("delta_boost", {})
        return cls(
            model_paths=cfg.get("models", {}),
            feature_cols_1h=collect_feature_cols(cfg, "1h"),
            feature_cols_4h=collect_feature_cols(cfg, "4h"),
            feature_cols_d1=collect_feature_cols(cfg, "d1"),
            history_window=cfg.get("history_window", 679),
            symbol_categories=cfg.get("symbol_categories"),
            config_path=path,
            core_keys=db_cfg.get("core_keys"),
            delta_params=db_cfg.get("params"),
            min_weight_ratio=cfg.get("min_weight_ratio", 0.6),
            th_window=cfg.get("th_window", 60),
            th_decay=cfg.get("th_decay", 2.0),
        )


def robust_signal_generator(model, *args, **kwargs):
    """Deprecated helper for backward compatibility.

    Args:
        model: ``RobustSignalGenerator`` 实例.

    Returns:
        调用 ``generate_signal`` 的结果或 ``None``。

    Raises:
        DeprecationWarning: 使用时会提示弃用。
    """
    warnings.warn(
        "robust_signal_generator() 已弃用，请直接复用 RobustSignalGenerator 实例",
        DeprecationWarning,
        stacklevel=2,
    )
    try:
        return model.generate_signal(*args, **kwargs)
    except (ValueError, KeyError, TypeError) as e:
        logger.info("generate_signal failed: %s", e)
        return None


def softmax(x):
    """简单 softmax 实现"""
    arr = np.array(x, dtype=float)
    ex = np.exp(arr - np.nanmax(arr))
    return ex / ex.sum()


def sigmoid(x):
    """标准 sigmoid 函数"""
    return 1 / (1 + np.exp(-x))


def weighted_quantile(values, q, sample_weight=None):
    """Return the weighted quantile of *values* at quantile *q*."""
    values = np.asarray(values, dtype=float)
    if values.size == 0:
        return float("nan")
    if sample_weight is None:
        return float(np.quantile(values, q))
    sample_weight = np.asarray(sample_weight, dtype=float)
    sorter = np.argsort(values)
    values = values[sorter]
    sample_weight = sample_weight[sorter]
    cdf = np.cumsum(sample_weight)
    cdf /= cdf[-1]
    return float(np.interp(q, cdf, values))


@dataclass
class DynamicThresholdInput:
    """Container for metrics used in dynamic threshold calculation."""

    atr: float
    adx: float
    funding: float = 0.0
    atr_4h: float | None = None
    adx_4h: float | None = None
    atr_d1: float | None = None
    adx_d1: float | None = None
    pred_vol: float | None = None
    pred_vol_4h: float | None = None
    pred_vol_d1: float | None = None
    vix_proxy: float | None = None
    regime: str | None = None
    reversal: bool = False


@dataclass
class PeriodFeatures:
    """Wrapper of normalized and raw features for one period."""

    std: dict
    raw: dict

def _calc_history_base(history, base, quantile, window, decay, limit=None):
    """Helper to compute threshold base from history with optional decay."""
    if not history:
        return base
    arr = np.asarray(list(history)[-window:], dtype=float)
    arr = np.abs(arr)
    if arr.size == 0:
        return base
    if decay and decay != 1.0:
        w = np.exp(-decay * np.arange(arr.size)[::-1])
        qv = weighted_quantile(arr, quantile, w)
    else:
        qv = float(np.quantile(arr, quantile))
    if not math.isnan(qv):
        base = max(base, qv)
    if limit is not None and base > limit:
        base = limit
    return base


def risk_budget_threshold(values, *, quantile=0.95, decay=None):
    """根据历史风险指标计算风险预算阈值"""

    if not values:
        return float("nan")
    arr = np.asarray(values, dtype=float)
    arr = arr[~np.isnan(arr)]
    if arr.size == 0:
        return float("nan")
    arr = np.abs(arr)
    if decay:
        w = np.exp(-decay * np.arange(arr.size)[::-1])
        return weighted_quantile(arr, quantile, w)
    return float(np.quantile(arr, quantile))


def adjust_score(
    score: float,
    sentiment: float,
    alpha: float = 0.5,
    *,
    cap_scale: float = 0.7,
    cap_threshold: float = -0.5,
) -> float:
    """根据情绪值调整分数并在负面过强时进一步削弱"""

    if abs(sentiment) <= 0.5:
        return score

    scale = 1 + alpha * np.sign(score) * sentiment
    scale = float(np.clip(scale, 0.6, 1.5))
    adjusted = score * scale

    return cap_positive(adjusted, sentiment, cap_scale, cap_threshold)


def volume_guard(
    score: float,
    ratio: float | None,
    roc: float | None,
    *,
    weak: float = 0.85,
    over: float = 0.9,
    ratio_low: float = -0.5,
    ratio_high: float = 1.5,
    roc_low: float = -20,
    roc_high: float = 100,
) -> float:
    """量能不足或异常时压缩得分"""
    if ratio is None or roc is None:
        return score
    if ratio < ratio_low or roc < roc_low:
        return score * weak
    extreme_ratio = ratio_high * 2
    extreme_roc = roc_high * 1.5
    if ratio_high <= ratio < extreme_ratio and roc_low < roc < extreme_roc:
        mult = 1 + 0.05 * np.sign(score)
        return score * mult
    if ratio >= extreme_ratio or roc >= extreme_roc:
        mult = 1 + (over - 1) * np.sign(score)
        return score * mult
    return score


def cap_positive(
    score: float,
    sentiment: float,
    scale: float = 0.7,
    threshold: float = -0.5,
) -> float:
    """若负面情绪过强则按比例削弱正分"""
    if sentiment <= threshold and score > 0:
        return score * scale
    if sentiment >= 0.5 and score < 0:
        return score * scale
    return score


def fused_to_risk(
    fused_score: float,
    logic_score: float,
    env_score: float,
    *,
    cap: float = 5.0,
) -> float:
    """按安全分母计算并限制 risk score"""
    return RiskManager(cap).fused_to_risk(fused_score, logic_score, env_score)




def sigmoid_dir(score: float, base_th: float, gamma: float) -> float:
    """根据分数计算梯度方向强度, 结果范围 [-1, 1]"""
    amp = np.tanh((abs(score) - base_th) / gamma)
    return np.sign(score) * max(0.0, amp)


def sigmoid_confidence(vote: float, strong_min: float, conf_min: float = 1.0) -> float:
    """根据投票结果计算置信度, 下限由 ``conf_min`` 控制"""
    conf = 1 / (1 + np.exp(-4 * (abs(vote) - strong_min)))
    return max(conf_min, conf)

class RobustSignalGenerator:
    """多周期 AI + 多因子 融合信号生成器。

    - 支持动态阈值与极端行情防护
    - 可通过 :func:`update_ic_scores` 读取历史数据并计算因子 IC
      用于动态调整权重
    - Δ-boost 逻辑现已参数化，可通过 config 或 core_keys / delta_params 定制。
    """

    DEFAULT_CORE_KEYS = {
        "1h": [
            "rsi_1h",
            "macd_hist_1h",
            "ema_diff_1h",
            "atr_pct_1h",
            "vol_ma_ratio_long_1h",
            "funding_rate_1h",
            "support_level_1h",
            "resistance_level_1h",
            "break_support_1h",
            "break_resistance_1h",
            "pivot_r1_1h",
            "pivot_s1_1h",
            "close_vs_pivot_1h",
            "close_vs_vpoc_1h",
        ],
        "4h": [
            "rsi_4h",
            "macd_hist_4h",
            "ema_diff_4h",
            "support_level_4h",
            "resistance_level_4h",
            "break_support_4h",
            "break_resistance_4h",
            "pivot_r1_4h",
            "pivot_s1_4h",
            "close_vs_pivot_4h",
            "close_vs_vpoc_4h",
        ],
        "d1": [
            "rsi_d1",
            "macd_hist_d1",
            "ema_diff_d1",
            "support_level_d1",
            "resistance_level_d1",
            "break_support_d1",
            "break_resistance_d1",
            "pivot_r1_d1",
            "pivot_s1_d1",
            "close_vs_pivot_d1",
            "close_vs_vpoc_d1",
        ],
        "15m": [
            "rsi_15m",
            "macd_hist_15m",
            "ema_diff_15m",
            "vol_ma_ratio_long_15m",
            "boll_perc_15m",
        ],
    }

    DELTA_PARAMS = {
        "rsi": (5, 1.0, 0.041240513465936865),
        "macd_hist": (0.002, 100.0, 0.04692765796003099),
        "ema_diff": (0.001, 100.0, 0.027575018892921296),
        "atr_pct": (0.002, 100.0, 0.043846952847679616),
        "vol_ma_ratio": (0.2, 1.0, 0.040166055587889486),
        "funding_rate": (0.0005, 10000, 0.04853152284745718),
        "close_vs_pivot": (0.01, 20, 0.04),
        "close_vs_vpoc": (0.01, 20, 0.04),
    }

    VOTE_PARAMS = {
        "weight_ai": 3,
        "strong_min": 3,
        "conf_min": 0.30,
    }

    def __init__(self, config: RobustSignalGeneratorConfig, *, cache_maxsize: int = DEFAULT_CACHE_MAXSIZE):
        """初始化 ``RobustSignalGenerator``。

        Args:
            config: 配置对象 :class:`RobustSignalGeneratorConfig`。
            cache_maxsize: 缓存的最大条目数量。
        """
        model_paths = config.model_paths
        feature_cols_1h = config.feature_cols_1h
        feature_cols_4h = config.feature_cols_4h
        feature_cols_d1 = config.feature_cols_d1
        history_window = config.history_window
        symbol_categories = config.symbol_categories
        config_path = config.config_path
        core_keys = config.core_keys
        delta_params = config.delta_params
        min_weight_ratio = config.min_weight_ratio
        th_window = config.th_window
        th_decay = config.th_decay

        # 多线程访问历史数据时的互斥锁
        # 使用 RLock 以便在部分函数中嵌套调用
        self._lock = threading.RLock()

        # 使用独立模块加载 AI 模型
        self.ai_predictor = AIModelPredictor(model_paths)
        self.models = self.ai_predictor.models
        self.calibrators = self.ai_predictor.calibrators

        # 特征处理器
        self.feature_processor = FeatureProcessor(
            feature_cols_1h, feature_cols_4h, feature_cols_d1
        )

        # 保留原始特征列属性供外部使用
        self.feature_cols_1h = feature_cols_1h
        self.feature_cols_4h = feature_cols_4h
        self.feature_cols_d1 = feature_cols_d1

        # 缓存标准化特征列索引，减少 DataFrame 查找开销
        self._std_index_cache = {p: None for p in ("15m", "1h", "4h", "d1")}

        # 配置管理
        self.config_manager = ConfigManager(config_path)
        cfg = self.config_manager.cfg
        self.cfg = cfg
        self.signal_threshold_cfg = get_cfg_value(cfg, "signal_threshold", {})
        if "low_base" not in self.signal_threshold_cfg:
            self.signal_threshold_cfg["low_base"] = DEFAULT_LOW_BASE
        db_cfg = get_cfg_value(cfg, "delta_boost", {})
        self.core_keys = core_keys or get_cfg_value(db_cfg, "core_keys", self.DEFAULT_CORE_KEYS)
        self.delta_params = delta_params or get_cfg_value(db_cfg, "params", self.DELTA_PARAMS)
        vote_cfg = get_cfg_value(cfg, "vote_system", {})
        self.vote_params = {
            "weight_ai": vote_cfg.get("weight_ai", self.VOTE_PARAMS["weight_ai"]),
            "strong_min": vote_cfg.get("strong_min", self.VOTE_PARAMS["strong_min"]),
            "conf_min": vote_cfg.get("conf_min", self.VOTE_PARAMS["conf_min"]),
        }
        self.ai_dir_eps = get_cfg_value(vote_cfg, "ai_dir_eps", DEFAULT_AI_DIR_EPS)
        self.vote_weights = get_cfg_value(
            cfg,
            "vote_weights",
            {
                "ai": self.vote_params["weight_ai"],
                "short_mom": 1,
                "vol_breakout": 1,
                "trend": 1,
                "confirm_15m": 1,
            },
        )

        filters_cfg = get_cfg_value(cfg, "signal_filters", {})
        # ↓ 放宽阈值，防止信号被过度过滤
        self.signal_filters = {
            "min_vote": get_cfg_value(filters_cfg, "min_vote", 1),
            "confidence_vote": get_cfg_value(filters_cfg, "confidence_vote", 0.12),
            "conf_min": get_cfg_value(filters_cfg, "conf_min", 0.25),
        }

        pc_cfg = get_cfg_value(cfg, "position_coeff", {})
        self.pos_coeff_range = get_cfg_value(pc_cfg, "range", DEFAULT_POS_K_RANGE)
        self.pos_coeff_trend = get_cfg_value(pc_cfg, "trend", DEFAULT_POS_K_TREND)
        self.low_vol_ratio = get_cfg_value(
            cfg,
            "low_vol_ratio",
            get_cfg_value(pc_cfg, "low_vol_ratio", DEFAULT_LOW_VOL_RATIO),
        )

        self.sentiment_alpha = get_cfg_value(cfg, "sentiment_alpha", 0.5)
        self.cap_positive_scale = get_cfg_value(cfg, "cap_positive_scale", 0.7)
        self.tp_sl_cfg = get_cfg_value(cfg, "tp_sl", {})
        vg_cfg = get_cfg_value(cfg, "volume_guard", {})
        self.volume_guard_params = {
            "weak": get_cfg_value(vg_cfg, "weak_scale", 0.90),
            "over": get_cfg_value(vg_cfg, "over_scale", 0.9),
            "ratio_low": get_cfg_value(vg_cfg, "ratio_low", 0.5),
            "ratio_high": get_cfg_value(vg_cfg, "ratio_high", 2.0),
            "roc_low": get_cfg_value(vg_cfg, "roc_low", -20),
            "roc_high": get_cfg_value(vg_cfg, "roc_high", 100),
        }
        ob_cfg = get_cfg_value(cfg, "ob_threshold", {})
        self.ob_th_params = {
            "min_ob_th": get_cfg_value(ob_cfg, "min_ob_th", 0.15),
            "dynamic_factor": get_cfg_value(ob_cfg, "dynamic_factor", 0.08),
        }
        # 风险管理器
        self.risk_manager = RiskManager()
        self.exit_lag_bars = get_cfg_value(cfg, "exit_lag_bars", EXIT_LAG_BARS_DEFAULT)
        oi_cfg = get_cfg_value(cfg, "oi_protection", {})
        self.oi_scale = get_cfg_value(oi_cfg, "scale", 0.8)
        self.max_same_direction_rate = get_cfg_value(oi_cfg, "crowding_threshold", 0.95)
        self.veto_level = get_cfg_value(cfg, "veto_level", 0.7)
        self.veto_conflict_count = get_cfg_value(cfg, "veto_conflict_count", 1)
        self.flip_coeff = get_cfg_value(cfg, "flip_coeff", 0.3)
        cw_cfg = get_cfg_value(cfg, "cycle_weight", {})
        self.cycle_weight = {
            "strong": get_cfg_value(cw_cfg, "strong", 1.2),
            "weak": get_cfg_value(cw_cfg, "weak", 0.8),
            "opposite": get_cfg_value(cw_cfg, "opposite", 0.5),
        }
        regime_cfg = get_cfg_value(cfg, "regime", {})
        self.regime_adx_trend = get_cfg_value(regime_cfg, "adx_trend", 25)
        self.regime_adx_range = get_cfg_value(regime_cfg, "adx_range", 20)

        risk_adj_cfg = get_cfg_value(cfg, "risk_adjust", {})
        self.risk_adjust_factor = get_cfg_value(risk_adj_cfg, "factor", 0.9)
        self.risk_adjust_threshold = get_cfg_value(
            cfg,
            "risk_adjust_threshold",
            0.03,
        )

        protect_cfg = get_cfg_value(cfg, "protection_limits", {})
        self.risk_score_limit = get_cfg_value(protect_cfg, "risk_score", 1.0)
        self.crowding_limit = get_cfg_value(
            cfg, "crowding_limit", get_cfg_value(protect_cfg, "crowding", 1.05)
        )

        self.max_position = get_cfg_value(cfg, "max_position", 0.3)
        self.risk_scale = get_cfg_value(cfg, "risk_scale", 1.0)
        self.min_trend_align = get_cfg_value(cfg, "min_trend_align", 3)
        self.th_down_d1 = get_cfg_value(self.cfg, "th_down_d1", 0.74)
        self.min_weight_ratio = min_weight_ratio
        self.th_window = th_window
        self.th_decay = th_decay

        # 静态因子权重（后续可由动态IC接口进行更新）
        _base_weights = {
            "ai": 0.16845787222555247,
            "trend": 0.10379786570269561,
            "momentum": 0.14680674356612294,
            "volatility": 0.23651731361188078,
            "volume": 0.13898561995072503,
            "sentiment": 0.050855019988969595,
            "funding": 0.15615537150904193,
        }
        cfg_bw = get_cfg_value(cfg, "base_weights", _base_weights)
        total_w = sum(cfg_bw.values())
        if total_w <= 0:
            total_w = 1.0
        self.base_weights = {k: float(cfg_bw.get(k, _base_weights.get(k, 0.0))) / total_w for k in _base_weights.keys()}

        # 当前权重，初始与 base_weights 相同
        self.current_weights = self.base_weights.copy()

        # 初始化各因子对应的IC分数，可在配置文件中覆盖
        cfg_ic = cfg.get("ic_scores")
        if isinstance(cfg_ic, dict):
            self.ic_scores = {k: float(cfg_ic.get(k, 1.0)) for k in self.base_weights.keys()}
        else:
            self.ic_scores = {k: 1.0 for k in self.base_weights.keys()}
        # 保存各因子IC的滑窗历史，便于做滚动平均
        self.ic_history = {k: deque(maxlen=history_window) for k in self.base_weights.keys()}

        # 用于存储历史融合得分，方便计算动态阈值（最大长度由 history_window 指定）
        self.history_scores = deque(maxlen=history_window)

        # 全局得分列表用于拥挤度保护
        self.all_scores_list = deque(maxlen=500)

        # 保存近期 OI 变化率，便于自适应过热阈值
        self.oi_change_history = deque(maxlen=history_window)
        # 记录BTC Dominance历史，计算短期与长期差异
        self.btc_dom_history = deque(maxlen=history_window)
        # 记录ETH Dominance历史，供市场偏好判断
        self.eth_dom_history = deque(maxlen=history_window)

        # 币种与板块的映射，用于板块热度修正
        self.symbol_categories = {k.upper(): v for k, v in (symbol_categories or {}).items()}
        # 各币种独立缓存
        self.symbol_data = {}

        # 缓存原始特征与内部状态
        self._raw_history = {
            "15m": deque(maxlen=4),
            "1h": deque(maxlen=4),
            "4h": deque(maxlen=2),
            "d1": deque(maxlen=2),
        }
        self._prev_raw = {p: None for p in ("1h", "4h", "d1")}
        self._last_signal = 0
        self._last_score = 0.0
        self._prev_vote = 0
        self._exit_lag = 0
        self._cooldown = 0
        self._volume_checked = False
        self._equity_drawdown = 0.0
        self.rebound_cooldown = get_cfg_value(cfg, "rebound_cooldown", 3)
        self.last_rebound_ts = 0

        # 缓存计算结果，避免重复计算
        self.cache_maxsize = cache_maxsize
        self._ai_score_cache = OrderedDict()
        self._factor_cache = OrderedDict()
        self._factor_score_cache = OrderedDict()
        self._fuse_cache = OrderedDict()


        # 当多个信号方向过于集中时，用于滤除极端行情（最大同向信号比例阈值）
        # 值由配置 oi_protection.crowding_threshold 控制

        # 定时更新因子权重
        self._stop_event = threading.Event()
        self._weight_thread = None
        self.start_weight_update_thread()

    def __getattr__(self, name):
        defaults = {
            "history_scores": deque(maxlen=3000),
            "oi_change_history": deque(maxlen=3000),
            "btc_dom_history": deque(maxlen=3000),
            "eth_dom_history": deque(maxlen=3000),
            "ic_history": {k: deque(maxlen=3000) for k in getattr(self, "base_weights", {})},
            "_lock": threading.RLock(),
            "_prev_raw": {p: None for p in ("1h", "4h", "d1")},
            "_raw_history": {
                "15m": deque(maxlen=4),
                "1h": deque(maxlen=4),
                "4h": deque(maxlen=2),
                "d1": deque(maxlen=2),
            },
            "symbol_data": {},
            "calibrators": {p: {"up": None, "down": None} for p in ("1h", "4h", "d1")},
            "core_keys": self.DEFAULT_CORE_KEYS.copy(),
            "delta_params": self.DELTA_PARAMS.copy(),
            "vote_params": self.VOTE_PARAMS.copy(),
            "vote_weights": {"ob": 4, "short_mom": 2, "ai": 3, "vol_breakout": 1},
            "exit_lag_bars": EXIT_LAG_BARS_DEFAULT,
            "th_window": 60,
            "th_decay": 2.0,
            "risk_manager": RiskManager(),
            "all_scores_list": deque(maxlen=500),
            "_equity_drawdown": 0.0,
            "_last_score": 0.0,
            "_last_signal": 0,
            "_prev_vote": 0,
            "_exit_lag": 0,
            "_cooldown": 0,
            "_volume_checked": False,
            "_stop_event": threading.Event(),
            "_weight_thread": None,
            "pos_coeff_range": DEFAULT_POS_K_RANGE,
            "pos_coeff_trend": DEFAULT_POS_K_TREND,
            "low_vol_ratio": DEFAULT_LOW_VOL_RATIO,
            "ai_dir_eps": DEFAULT_AI_DIR_EPS,
            "cycle_weight": {"strong": 1.2, "weak": 0.8, "opposite": 0.5},
            "flip_coeff": 0.3,
            "veto_level": 0.7,
            "veto_conflict_count": 1,
            "ic_scores": {},
            "th_down_d1": 0.74,
            "min_trend_align": 3,
            "_ai_score_cache": OrderedDict(),
            "_factor_cache": OrderedDict(),
            "_factor_score_cache": OrderedDict(),
            "_fuse_cache": OrderedDict(),
            "cache_maxsize": DEFAULT_CACHE_MAXSIZE,
            "rebound_cooldown": 3,
            "last_rebound_ts": 0,
        }
        if name in defaults:
            val = defaults[name]
            setattr(self, name, val)
            return val
        if name in SAFE_FALLBACKS:
            setattr(self, name, None)
            return None
        raise AttributeError(name)

    @property
    def signal_threshold_cfg(self):
        if not hasattr(self, "_signal_threshold_cfg"):
            self._signal_threshold_cfg = {
                "base_th": 0.08,
                "gamma": 0.9,
                "min_pos": 0.10,
                "low_base": DEFAULT_LOW_BASE,
                "rev_boost": 0.15,
                "rev_th_mult": 0.60,
                "atr_mult": 4.0,
                "funding_mult": 8.0,
                "adx_div": 100.0,
            }
            self.signal_params = SignalThresholdParams.from_cfg(self._signal_threshold_cfg)
        return self._signal_threshold_cfg

    @signal_threshold_cfg.setter
    def signal_threshold_cfg(self, value):
        self._signal_threshold_cfg = value or {}
        self.signal_params = SignalThresholdParams.from_cfg(self._signal_threshold_cfg)


    def get_dynamic_oi_threshold(self, pred_vol=None, base=0.5, quantile=0.9):
        """根据历史 OI 变化率及预测波动率自适应阈值"""
        with self._lock:
            history = list(self.oi_change_history)
        if not history:
            base = 0.2
        th = _calc_history_base(
            history,
            base,
            quantile,
            self.th_window,
            self.th_decay,
        )
        if pred_vol is not None:
            th += min(0.1, abs(pred_vol) * 0.5)
        return max(th, 0.30)

    def classify_regime(self, adx, bb_width, channel_pos):
        """根据ADX和布林带宽度变化判别市场状态"""
        if adx is None or bb_width is None:
            return "unknown"
        try:
            adx = float(adx)
            bb_chg = float(bb_width)
        except Exception:
            return "unknown"
        if adx >= self.regime_adx_trend and bb_chg > 0:
            return "trend"
        if adx <= self.regime_adx_range and bb_chg < 0:
            return "range"
        return "unknown"

    def detect_market_regime(self, adx1, adx4, adxd):
        """简易市场状态判别：根据平均ADX判断震荡或趋势"""
        adx_arr = np.array([adx1, adx4, adxd], dtype=float)
        adx_arr = adx_arr[~np.isnan(adx_arr)]
        if adx_arr.size == 0:
            return "range"
        avg_adx = adx_arr.mean()
        return "trend" if avg_adx >= 25 else "range"

    def get_ic_period_weights(self, ic_scores):
        """根据近一周 IC 加权各周期"""
        w1 = ic_scores.get("1h", 0)
        w4 = ic_scores.get("4h", 0)
        wd = ic_scores.get("d1", 0)
        w1, w4, wd = [max(v, 0) for v in (w1, w4, wd)]
        s = w1 + w4 + wd
        if s == 0:
            w1, w4, wd = 3, 2, 1
        else:
            w1 = w1 or 1e-6
            w4 = w4 or 1e-6
            wd = wd or 1e-6
        base = np.array([3, 2, 1], dtype=float)
        ic_arr = np.array([w1, w4, wd], dtype=float)
        weights = base * ic_arr
        weights = weights / weights.sum()
        return float(weights[0]), float(weights[1]), float(weights[2])

    def set_symbol_categories(self, mapping):
        """更新币种与板块的映射"""
        self.symbol_categories = {k.upper(): v for k, v in mapping.items()}


    def compute_tp_sl(
        self,
        price,
        atr,
        direction,
        tp_mult: float = 1.5,
        sl_mult: float = 1.0,
        *,
        rise_pred: float | None = None,
        drawdown_pred: float | None = None,
        regime: str | None = None,
    ):
        """计算止盈止损价格，可根据模型预测值微调"""
        if direction == 0:
            return None, None
        if price is None or not np.isfinite(price):
            return None, None
        if price <= 0:
            return None, None
        if atr is None or not np.isfinite(atr):
            return None, None
        if atr == 0:
            atr = 0.005 * price

        cfg = getattr(self, "tp_sl_cfg", {})
        range_cfg = get_cfg_value(cfg, "range", {})
        trend_cfg = get_cfg_value(cfg, "trend", {})
        sl_min_pct = get_cfg_value(cfg, "sl_min_pct", 0.005)

        if regime == "range":
            tp_mult = get_cfg_value(range_cfg, "tp_mult", 1.0)
            sl_mult = get_cfg_value(range_cfg, "sl_mult", 0.8)
        elif regime == "trend":
            tp_mult = get_cfg_value(trend_cfg, "tp_mult", 1.8)
            sl_mult = get_cfg_value(trend_cfg, "sl_mult", 1.2)

        # 限制倍数范围，防止 ATR 极端波动导致止盈/止损过远或过近
        tp_mult = float(np.clip(tp_mult, 0.5, 3.0))
        sl_mult = float(np.clip(sl_mult, 0.5, 2.0))

        if rise_pred is not None and drawdown_pred is not None:
            if direction == 1:
                take_profit = price * (1 + max(rise_pred, 0))
                stop_loss = price * (1 + min(drawdown_pred, 0))
            else:
                take_profit = price * (1 - max(drawdown_pred, 0))
                stop_loss = price * (1 - min(rise_pred, 0))

            # 若预测值过小导致 tp/sl 等于入场价，退回 ATR 模式
            if abs(take_profit - price) < 1e-8 and abs(stop_loss - price) < 1e-8:
                if direction == 1:
                    take_profit = price + tp_mult * atr
                    stop_loss = price - sl_mult * atr
                else:
                    take_profit = price - tp_mult * atr
                    stop_loss = price + sl_mult * atr
        else:
            if direction == 1:
                take_profit = price + tp_mult * atr
                stop_loss = price - sl_mult * atr
            else:
                take_profit = price - tp_mult * atr
                stop_loss = price + sl_mult * atr

        min_sl_dist = max(sl_min_pct * price, 0.7 * atr)
        if direction == 1:
            if price - stop_loss < min_sl_dist:
                stop_loss = price - min_sl_dist
        else:
            if stop_loss - price < min_sl_dist:
                stop_loss = price + min_sl_dist

        return float(take_profit), float(stop_loss)

    def _base_key(self, k: str) -> str:
        for key in self.delta_params:
            if k.startswith(key):
                return key
        return k.split('_', 1)[0]

    def _calc_deltas(self, curr: dict, prev: dict, keys: list) -> dict:
        """根据配置计算关键指标变化量"""
        deltas = {}
        if prev is None:
            return {f"{k}_delta": 0.0 for k in keys}
        for k in keys:
            base = self._base_key(k)
            th, scale, _ = self.delta_params.get(base, (0, 1, 0))
            delta_raw = curr.get(k, 0) - prev.get(k, 0)
            deltas[f"{k}_delta"] = (
                delta_raw * scale if abs(delta_raw) >= th else 0.0
            )
        return deltas

    def _apply_delta_boost(self, score: float, deltas: dict) -> float:
        """根据指标变化量对得分进行微调"""
        boost = 0.0
        for k, val in deltas.items():
            if val == 0:
                continue
            base = self._base_key(k)
            _, _, inc = self.delta_params.get(base, (0, 1, 0))
            boost += np.clip(inc * np.sign(val), -0.06, 0.06)
        return score * (1 + boost)

    def _get_symbol_cache(self, symbol):
        with self._lock:
            if not symbol:
                return {
                    "history_scores": self.history_scores,
                    "oi_change_history": self.oi_change_history,
                    "_raw_history": self._raw_history,
                    "_prev_raw": self._prev_raw,
                    "last_rebound_ts": self.last_rebound_ts,
                }
            if symbol not in self.symbol_data:
                self.symbol_data[symbol] = {
                    "history_scores": deque(maxlen=self.history_scores.maxlen),
                    "oi_change_history": deque(maxlen=self.oi_change_history.maxlen),
                    "_raw_history": {
                        "15m": deque(maxlen=4),
                        "1h": deque(maxlen=4),
                        "4h": deque(maxlen=2),
                        "d1": deque(maxlen=2),
                    },
                    "_prev_raw": {p: None for p in ("15m", "1h", "4h", "d1")},
                    "last_rebound_ts": 0,
                }
            return self.symbol_data[symbol]

    def _normalize_features(self, feats, period: str) -> dict:
        """将 DataFrame/Series 输入转为字典, 并缓存列索引"""
        if isinstance(feats, dict):
            return feats
        if isinstance(feats, pd.Series):
            cols = tuple(feats.index)
            cache = self._std_index_cache.get(period)
            if cache is None or cache[0] != cols:
                idx_map = {c: i for i, c in enumerate(cols)}
                self._std_index_cache[period] = (cols, idx_map)
            else:
                idx_map = cache[1]
            return {c: feats.iat[i] for c, i in idx_map.items()}
        if isinstance(feats, pd.DataFrame) and not feats.empty:
            row = feats.iloc[-1]
            cols = tuple(row.index)
            cache = self._std_index_cache.get(period)
            if cache is None or cache[0] != cols:
                idx_map = {c: i for i, c in enumerate(cols)}
                self._std_index_cache[period] = (cols, idx_map)
            else:
                idx_map = cache[1]
            return {c: row.iat[i] for c, i in idx_map.items()}
        return {}

    def ma_cross_logic(self, features: dict, sma_20_1h_prev=None) -> float:
        """根据1h MA5 与 MA20 判断并返回分数乘数"""

        sma5 = features.get('sma_5_1h')
        sma20 = features.get('sma_20_1h')
        ma_ratio = features.get('ma_ratio_5_20', 1.0)
        if sma5 is None or sma20 is None:
            return 1.0

        slope = 0.0
        if sma_20_1h_prev not in (None, 0):
            slope = (sma20 - sma_20_1h_prev) / sma_20_1h_prev

        if (ma_ratio > 1.02 and slope > 0) or (ma_ratio < 0.98 and slope < 0):
            return 1.15
        if (ma_ratio > 1.02 and slope < 0) or (ma_ratio < 0.98 and slope > 0):
            return 0.85
        return 1.0

    def detect_reversal(
        self,
        price_series,
        atr,
        volume,
        win: int = 3,
        atr_mult: float = 1.05,
        vol_mult: float = 1.10,
    ) -> int:
        """V 型急反转检测"""

        if len(price_series) < win + 1 or atr is None:
            return 0
        pct = np.diff(price_series) / price_series[:-1]
        slope_now, slope_prev = pct[-1], pct[-win:].mean()
        amp = max(price_series[-win - 1 :]) - min(price_series[-win - 1 :])
        price_base = price_series[-2] or price_series[-1]
        amp_pct = amp / price_base if price_base else 0
        cond_amp = amp_pct > atr_mult * atr
        cond_vol = (volume is None) or (volume >= vol_mult)
        if np.sign(slope_now) != np.sign(slope_prev) and cond_amp and cond_vol:
            return int(np.sign(slope_now))
        return 0


    def compute_exit_multiplier(self, vote: float, prev_vote: float, last_signal: int) -> float:
        """根据票数变化决定半退出或全平仓位系数"""

        with self._lock:
            exit_lag = self._exit_lag

        exit_mult = 1.0
        vote_sign = np.sign(vote)
        prev_sign = np.sign(prev_vote)
        if last_signal == 1:
            if vote_sign == 1 and prev_vote > vote:
                exit_mult = 0.5
                exit_lag = 0
            elif vote_sign <= 0 and prev_sign > 0:
                exit_lag += 1
                exit_mult = 0.0 if exit_lag >= self.exit_lag_bars else 0.5
            else:
                exit_lag = 0
        elif last_signal == -1:
            if vote_sign == -1 and prev_vote < vote:
                exit_mult = 0.5
                exit_lag = 0
            elif vote_sign >= 0 and prev_sign < 0:
                exit_lag += 1
                exit_mult = 0.0 if exit_lag >= self.exit_lag_bars else 0.5
            else:
                exit_lag = 0
        else:
            exit_lag = 0

        with self._lock:
            self._exit_lag = exit_lag

        return exit_mult

    def compute_position_size(
        self,
        *,
        grad_dir: float,
        base_coeff: float,
        confidence_factor: float,
        vol_ratio: float | None,
        fused_score: float,
        base_th: float,
        regime: str,
        vol_p: float | None,
        risk_score: float,
        crowding_factor: float,
        cfg_th_sig: dict,
        direction: int,
        exit_mult: float,
        consensus_all: bool = False,
    ) -> tuple[float, int, float, str | None]:
        """Calculate final position size and tier.

        当 ``pos_size`` 为零时会返回 ``zero_reason``，其值来源于 :class:`ZeroReason`，
        便于上层记录仓位被清零的原因。
        """

        tier = base_coeff * abs(grad_dir)
        base_size = tier

        zero_reason: str | None = None
        low_vol_flag = False

        risk_factor = math.exp(-self.risk_scale * risk_score)
        pos_size = base_size * sigmoid(confidence_factor) * risk_factor
        pos_size *= exit_mult
        pos_size = min(pos_size, self.max_position)
        pos_size *= crowding_factor
        if direction == 0:
            pos_size = 0.0
            # 无趋势方向时不做仓位
            zero_reason = ZeroReason.NO_DIRECTION.value

        if (
            regime == "range"
            and vol_ratio is not None
            and vol_ratio < self.low_vol_ratio
            and abs(fused_score) < base_th + 0.02
            and not consensus_all
        ):
            pos_size *= 0.5
            low_vol_flag = True


        if vol_p is not None:
            pos_size *= max(0.4, 1 - min(0.6, vol_p))

        # ↓ 允许极小仓位，交由风险控制模块再裁剪
        min_pos = cfg_th_sig.get("min_pos", self.signal_params.min_pos)
        # 当风险评分升高时提升仓位下限，确保高风险环境下更谨慎
        dynamic_min = min_pos * math.exp(self.risk_scale * risk_score)
        if pos_size < dynamic_min:
            direction, pos_size = 0, 0.0
            if low_vol_flag:
                # 低量能环境触发减半，最终仓位仍低于下限
                zero_reason = ZeroReason.VOL_RATIO.value
            else:
                # 仓位低于动态下限
                zero_reason = ZeroReason.MIN_POS.value

        # 4h 周期 veto 逻辑已停用
        # if direction == 1 and scores.get("4h", 0) < -self.veto_level:
        #     direction, pos_size = 0, 0.0
        # elif direction == -1 and scores.get("4h", 0) > self.veto_level:
        #     direction, pos_size = 0, 0.0

        return pos_size, direction, tier, zero_reason

    # >>>>> 修改：改写 get_ai_score，让它自动从 self.models[...]["features"] 中取“训练时列名”
    def get_ai_score(self, features, model_up, model_down, calibrator_up=None, calibrator_down=None):
        """根据上涨/下跌模型概率差值计算 AI 得分。

        ``features`` 可以是字典、Series 或单行 DataFrame。若未包含模型
        训练时的所有列, 本方法会自动从 ``model_up``、``model_down`` 中
        的 ``"features"`` 列表取值构建输入。
        """

        if isinstance(features, pd.DataFrame):
            if not len(features.index):
                features = {}
            else:
                features = features.iloc[0].to_dict()
        elif isinstance(features, pd.Series):
            features = features.to_dict()

        return self.ai_predictor.get_ai_score(
            features,
            model_up,
            model_down,
            calibrator_up,
            calibrator_down,
        )

    def get_ai_score_cls(self, features, model_dict):
        """从单个分类模型计算AI得分"""
        return self.ai_predictor.get_ai_score_cls(features, model_dict)

    def get_vol_prediction(self, features, model_dict):
        """根据回归模型预测未来波动率"""
        return self.ai_predictor.get_vol_prediction(features, model_dict)

    def get_reg_prediction(self, features, model_dict):
        """通用回归模型预测"""
        return self.ai_predictor.get_reg_prediction(features, model_dict)

    # robust_signal_generator.py

    def get_factor_scores(self, features: dict, period: str) -> dict:
        """
        输入：
          - features: 单周期特征字典（如 {'ema_diff_1h': 0.12, 'boll_perc_1h': 0.45, ...}）
          - period:   "1h" / "4h" / "d1"
        输出：一个 dict，包含6个子因子得分。
        """

        key = self._make_cache_key(features, period)
        cached = self._cache_get(self._factor_cache, key)
        if cached is not None:
            return cached

        # 去除重复字段，避免两次写入同名特征
        dedup_row = {k: v for k, v in features.items()}

        def safe(key: str, default=0):
            """如果值缺失或为 NaN，返回 default。"""
            v = dedup_row.get(key, default)
            if v is None:
                return default
            if isinstance(v, (float, int)) and pd.isna(v):
                return default
            return v

        td_score = math.tanh(
            (safe(f"td_sell_count_{period}", 0) - safe(f"td_buy_count_{period}", 0))
            / 9
        )

        trend_raw = (
            np.tanh(safe(f'ema_diff_{period}', 0) * 5)
            + 2 * (safe(f'boll_perc_{period}', 0.5) - 0.5)
            + safe(f'supertrend_dir_{period}', 0)
            + np.tanh(safe(f'adx_delta_{period}', 0) / 10)
            + np.tanh((safe(f'bull_streak_{period}', 0) - safe(f'bear_streak_{period}', 0)) / 3)
            + 0.5 * safe(f'long_lower_shadow_{period}', 0)
            - 0.5 * safe(f'long_upper_shadow_{period}', 0)
            + 0.5 * safe(f'vol_breakout_{period}', 0)
            + np.tanh(safe(f'ichimoku_cloud_thickness_{period}', 0))
            + np.tanh((safe(f'close_{period}', safe("close", 0)) / safe(f'vwap_{period}', 1) - 1) * 5)
            + np.tanh((safe(f'kc_perc_{period}', 0.5) - 0.5) * 3)
            + np.tanh((safe(f'donchian_perc_{period}', 0.5) - 0.5) * 3)
            + 0.5 * np.tanh(
                (safe(f'ichimoku_conversion_{period}', 0) - safe(f'ichimoku_base_{period}', 0))
                / (abs(safe(f'close_{period}', safe("close", 1))) + 1e-6)
                * 10
            )
            + 0.5 * np.tanh(
                (
                    safe(f'sma_10_{period}', safe(f'sma_20_{period}', 0))
                    / (safe(f'sma_20_{period}', 1) or 1)
                    - 1
                )
                * 5
            )
            + 0.3 * np.tanh(safe('close_spread_1h_4h', 0) * 5)
            + 0.3 * np.tanh(safe('close_spread_1h_d1', 0) * 5)
            + np.tanh(safe(f"close_vs_pivot_{period}", 0) * 8)
            + 0.3 * td_score
        )

        momentum_raw = (
            (safe(f'rsi_{period}', 50) - 50) / 50
            + safe(f'willr_{period}', -50) / 50
            + np.tanh(safe(f'macd_hist_{period}', 0) * 5)
            + np.tanh(safe(f'rsi_slope_{period}', 0) * 10)
            + (safe(f'mfi_{period}', 50) - 50) / 50
            + 0.5 * np.tanh(safe('rsi_diff_1h_4h', 0) / 10)
            + 0.5 * np.tanh(safe('rsi_diff_1h_d1', 0) / 10)
            + 0.5 * np.tanh(safe('rsi_diff_4h_d1', 0) / 10)
            + 0.5 * safe(f'rsi_bull_div_{period}', 0)
            - 0.5 * safe(f'rsi_bear_div_{period}', 0)
            + 0.5 * np.tanh((safe(f'stoch_k_{period}', 50) - 50) / 50)
            + 0.5 * np.tanh((safe(f'stoch_d_{period}', 50) - 50) / 50)
            + 0.5 * np.tanh(safe(f'macd_signal_{period}', 0) * 5)
            + 0.3 * np.tanh(safe(f'pct_chg1_{period}', 0) * 20)
            + 0.2 * np.tanh(safe(f'pct_chg3_{period}', 0) * 10)
            + 0.2 * np.tanh(safe(f'pct_chg6_{period}', 0) * 5)
            + 0.5 * np.tanh(safe(f'cci_{period}', 0) / 100)
            + 0.3 * np.tanh(safe(f'cci_delta_{period}', 0) / 20)
            + 0.3 * np.tanh(safe('macd_hist_4h_mul_bb_width_1h', 0) * 5)
        )

        volatility_raw = (
            np.tanh(safe(f'atr_pct_{period}', 0) * 8)
            + np.tanh(safe(f'bb_width_{period}', 0) * 2)
            + np.tanh(safe(f'donchian_delta_{period}', 0) * 5)
            + np.tanh(safe(f'hv_7d_{period}', 0) * 5)
            + 0.5 * np.tanh(safe(f'hv_14d_{period}', 0) * 5)
            + 0.5 * np.tanh(safe(f'hv_30d_{period}', 0) * 5)
            + 0.5 * np.tanh(safe(f'kc_width_pct_chg_{period}', 0) * 5)
            + 0.5 * np.tanh(safe(f'skewness_{period}', 0) * 5)
            + 0.5 * np.tanh((safe(f'kurtosis_{period}', 3) - 3))
            + 0.5 * np.tanh(safe(f'atr_chg_{period}', 0) * 50)
            + 0.5 * np.tanh(safe(f'bb_width_chg_{period}', 0) * 20)
            - 0.5 * safe(f'bb_squeeze_{period}', 0)
            + 0.3 * np.tanh(safe('mom_5m_roll1h_std', 0) * 5)
            + 0.3 * np.tanh(safe('mom_15m_roll1h_std', 0) * 5)
        )

        volume_raw = (
            np.tanh(safe(f'vol_ma_ratio_{period}', 0))
            + np.tanh(safe(f'obv_delta_{period}', 0) / 1e5)
            + np.tanh(safe(f'vol_roc_{period}', 0) / 5)
            + np.tanh(safe(f'rsi_mul_vol_ma_ratio_{period}', 0) / 100)
            + np.tanh((safe(f'buy_sell_ratio_{period}', 1) - 1) * 2)
            + np.tanh(safe(f'vol_profile_density_{period}', 0) / 10)
            + np.tanh((safe(f'money_flow_ratio_{period}', 1) - 1) * 2)
            - np.tanh(safe(f'bid_ask_spread_pct_{period}', 0) * 10)
            + 0.5 * np.tanh((safe(f'vol_ma_ratio_long_{period}', 1) - 1) * 2)
            + 0.5 * np.tanh(safe(f'cg_total_volume_roc_{period}', 0) * 5)
            + 0.5 * np.tanh(safe('bid_ask_imbalance', 0) * 10)
            + 0.3 * np.tanh(safe('vol_ratio_4h_d1', 0))
            + 0.3 * np.tanh(safe('rsi_1h_mul_vol_ma_ratio_4h', 0) / 100)
            + np.tanh(safe(f"close_vs_vpoc_{period}", 0) * 8)
        )

        sentiment_raw = (
            (safe('fg_index_d1', 50) - 50) / 50
            + np.tanh(safe(f'btc_correlation_1h_{period}', 0))
            + np.tanh(safe(f'eth_correlation_1h_{period}', 0))
            + np.tanh(safe(f'price_diff_cg_{period}', 0) * 5)
            + np.tanh(safe(f'cg_market_cap_roc_{period}', 0) * 5)
            + np.tanh((safe(f'volume_cg_ratio_{period}', 1) - 1) * 2)
            + 0.5 * np.tanh((safe(f'price_ratio_cg_{period}', 1) - 1) * 10)
        )

        f_rate = safe(f'funding_rate_{period}', 0)
        f_anom = safe(f'funding_rate_anom_{period}', 0)
        thr = 0.0005  # 約 0.05% 年化
        if abs(f_rate) > thr:
            funding_raw = -np.tanh(f_rate * 4000)  # 4000 ≈ 1/0.00025，讓 ±0.002 ≈ tanh(8)
        else:
            funding_raw = np.tanh(f_rate * 4000)
        if abs(f_rate) < 0.001:
            funding_raw = 0.0
        funding_raw += np.tanh(f_anom * 50)
        scores = {
            'trend': np.tanh(trend_raw),
            'momentum': np.tanh(momentum_raw),
            'volatility': np.tanh(volatility_raw),
            'volume': np.tanh(volume_raw),
            'sentiment': np.tanh(sentiment_raw),
            'funding': np.tanh(funding_raw),
        }

        pos = safe(f'channel_pos_{period}', 0.5)
        for k, v in scores.items():
            if pos > 1 and v > 0:
                scores[k] = v * 1.2
            elif pos < 0 and v < 0:
                scores[k] = v * 1.2
            elif pos > 0.9 and v > 0:
                scores[k] = v * 0.8
            elif pos < 0.1 and v < 0:
                scores[k] = v * 0.8

        self._cache_set(self._factor_cache, key, scores)
        return scores

    def update_ic_scores(self, df, *, window=None, group_by=None, time_col="open_time"):
        """根据历史数据计算并更新各因子的 IC 分数

        Parameters
        ----------
        df : pandas.DataFrame
            历史特征数据。
        window : int, optional
            只取最近 ``window`` 条记录参与计算；默认为 ``None`` 表示使用全部数据。
        group_by : str, optional
            若指定，对 ``df`` 按该列分组后分别计算 IC，再取平均值。
        time_col : str, default ``"open_time"``
            排序所依据的时间列名。
        """

        from quant_trade.param_search import compute_ic_scores

        def _compute(sub_df: pd.DataFrame) -> dict:
            sub_df = sub_df.sort_values(time_col)
            if window:
                sub_df = sub_df.tail(window)
            return compute_ic_scores(sub_df, self)

        if group_by:
            grouped = df.groupby(group_by)
            ic_list = []
            for _, g in grouped:
                ic_list.append(_compute(g))
            if ic_list:
                ic = {k: float(np.nanmean([d[k] for d in ic_list])) for k in self.base_weights}
            else:
                ic = {k: 0.0 for k in self.base_weights}
        else:
            ic = _compute(df)

        self.ic_scores.update(ic)

        if not hasattr(self, "ic_history"):
            self.ic_history = {k: deque(maxlen=500) for k in self.base_weights}

        with self._lock:
            for k, v in ic.items():
                self.ic_history.setdefault(k, deque(maxlen=500)).append(v)

        return self.ic_scores

    def dynamic_weight_update(self, halflife=20):
        """根据因子IC的指数加权均值更新权重，日志为 DEBUG 级别"""
        with self._lock:
            if not hasattr(self, "ic_history"):
                self.ic_history = {k: deque(maxlen=3000) for k in self.base_weights}

            ic_avg = []
            decay = np.log(0.5) / float(halflife)
            for k in self.ic_scores.keys():
                hist = self.ic_history.get(k)
                if hist:
                    arr = np.array(hist, dtype=float)
                    weights = np.exp(decay * np.arange(len(arr))[::-1])
                    weights /= weights.sum()
                    ic_avg.append(float(np.nansum(arr * weights)))
                else:
                    ic_avg.append(self.ic_scores[k])

            raw = {}
            for k, ic_val in zip(self.ic_scores.keys(), ic_avg):
                base_w = self.base_weights.get(k, 0)
                if ic_val < 0:
                    w = base_w * max(0.0, 1 - abs(ic_val))
                else:
                    w = base_w * (1 + ic_val)
                raw[k] = max(base_w * self.min_weight_ratio, w)

        total = sum(raw.values()) or 1.0
        self.current_weights = {k: v / total for k, v in raw.items()}
        logger.debug("current_weights: %s", self.current_weights)
        return self.current_weights

    def _weight_update_loop(self, interval):
        """定时更新权重，日志记录在 DEBUG 级别"""
        while True:
            try:
                self.dynamic_weight_update()
            except Exception as e:
                logger.warning("weight update failed: %s", e)
            if self._stop_event.wait(interval):
                break

    def start_weight_update_thread(self, interval=300):
        if self._weight_thread and self._weight_thread.is_alive():
            return
        self._stop_event.clear()
        t = threading.Thread(target=self._weight_update_loop, args=(interval,), daemon=True)
        t.start()
        self._weight_thread = t

    def stop_weight_update_thread(self):
        if self._weight_thread:
            self._stop_event.set()
            self._weight_thread.join()
            self._weight_thread = None

    def compute_dynamic_threshold(
        self,
        data: DynamicThresholdInput,
        *,
        base: float | None = None,
        low_base: float | None = None,
        history_scores=None,
    ):
        """Calculate dynamic threshold using provided metrics."""

        params = self.signal_params
        base = params.base_th if base is None else base
        low_base = params.low_base if low_base is None else low_base

        hist_base = _calc_history_base(
            history_scores,
            base,
            params.quantile,
            self.th_window,
            self.th_decay,
            0.12,
        ) if history_scores is not None else base

        th = hist_base
        atr_eff = abs(data.atr)
        if data.atr_4h is not None:
            atr_eff += 0.5 * abs(data.atr_4h)
        if data.atr_d1 is not None:
            atr_eff += 0.25 * abs(data.atr_d1)
        th += min(0.10, atr_eff * params.atr_mult)

        fund_eff = abs(data.funding)
        if data.pred_vol is not None:
            fund_eff += 0.5 * abs(data.pred_vol)
        if data.pred_vol_4h is not None:
            fund_eff += 0.25 * abs(data.pred_vol_4h)
        if data.pred_vol_d1 is not None:
            fund_eff += 0.15 * abs(data.pred_vol_d1)
        if data.vix_proxy is not None:
            fund_eff += 0.25 * abs(data.vix_proxy)
        th += min(0.08, fund_eff * params.funding_mult)

        adx_eff = abs(data.adx)
        if data.adx_4h is not None:
            adx_eff += 0.5 * abs(data.adx_4h)
        if data.adx_d1 is not None:
            adx_eff += 0.25 * abs(data.adx_d1)
        th += min(0.04, adx_eff / params.adx_div)

        if atr_eff == 0 and adx_eff == 0 and fund_eff == 0:
            th = min(th, hist_base)

        if data.reversal:
            th *= params.rev_th_mult

        rev_boost = params.rev_boost
        if data.regime == "trend":
            th *= 1.05
            rev_boost *= 0.8
        elif data.regime == "range":
            th *= 0.95
            rev_boost *= 1.2

        return max(th, low_base), rev_boost

    # Backward compatible wrapper
    def dynamic_threshold(
        self,
        atr,
        adx,
        funding=0,
        atr_4h=None,
        adx_4h=None,
        atr_d1=None,
        adx_d1=None,
        pred_vol=None,
        pred_vol_4h=None,
        pred_vol_d1=None,
        vix_proxy=None,
        base=0.08,
        regime=None,
        low_base=None,
        reversal=False,
        history_scores=None,
    ):
        data = DynamicThresholdInput(
            atr=atr,
            adx=adx,
            funding=funding,
            atr_4h=atr_4h,
            adx_4h=adx_4h,
            atr_d1=atr_d1,
            adx_d1=adx_d1,
            pred_vol=pred_vol,
            pred_vol_4h=pred_vol_4h,
            pred_vol_d1=pred_vol_d1,
            vix_proxy=vix_proxy,
            regime=regime,
            reversal=reversal,
        )
        return self.compute_dynamic_threshold(
            data,
            base=base,
            low_base=low_base,
            history_scores=history_scores,
        )

    def combine_score(self, ai_score, factor_scores, weights=None):
        """合并 AI 分数与因子得分。

        Args:
            ai_score: AI 模型分数。
            factor_scores: 因子得分字典。
            weights: 可选权重映射。

        Returns:
            融合后的浮点得分。
        """
        if weights is None:
            with self._lock:
                weights = self.current_weights

        fused_score = (
            ai_score * weights['ai']
            + factor_scores['trend'] * weights['trend']
            + factor_scores['momentum'] * weights['momentum']
            + factor_scores['volatility'] * weights['volatility']
            + factor_scores['volume'] * weights['volume']
            + factor_scores['sentiment'] * weights['sentiment']
            + factor_scores['funding'] * weights['funding']
        )

        return float(fused_score)

    def combine_score_vectorized(self, ai_scores, factor_scores, weights=None):
        """向量化计算多个样本的合并得分。

        Args:
            ai_scores: 一维数组形式的 AI 分数。
            factor_scores: 包含各因子数组的字典。
            weights: 可选权重映射。

        Returns:
            ``numpy.ndarray`` 类型的融合得分数组。
        """
        if weights is None:
            with self._lock:
                weights = self.current_weights

        weight_arr = np.array(
            [
                weights['ai'],
                weights['trend'],
                weights['momentum'],
                weights['volatility'],
                weights['volume'],
                weights['sentiment'],
                weights['funding'],
            ],
            dtype=float,
        )

        fs_matrix = np.vstack(
            [
                ai_scores,
                factor_scores['trend'],
                factor_scores['momentum'],
                factor_scores['volatility'],
                factor_scores['volume'],
                factor_scores['sentiment'],
                factor_scores['funding'],
            ]
        )

        return (fs_matrix.T * weight_arr).sum(axis=1).astype(float)

    def consensus_check(self, s1, s2, s3, min_agree=2):
        # 多周期方向共振（如调研建议），可加全分歧减弱等逻辑
        signs = np.sign([s1, s2, s3])
        non_zero = [g for g in signs if g != 0]
        if len(non_zero) < min_agree:
            return 0  # 无方向共振
        cnt = Counter(non_zero)
        if cnt.most_common(1)[0][1] >= min_agree:
            return int(cnt.most_common(1)[0][0])  # 返回方向
        return int(np.sign(np.sum(signs)))

    def crowding_protection(self, scores, current_score, base_th=0.2):
        """根据同向排名抑制过度拥挤的信号，返回衰减系数"""
        if not scores or len(scores) < 30:
            return 1.0

        arr = np.array(scores, dtype=float)
        mask = np.abs(arr) >= base_th * 0.8
        arr = arr[mask]
        signs = [s for s in np.sign(arr) if s != 0]
        total = len(signs)
        if total == 0:
            return 1.0
        pos_counts = Counter(signs)
        dominant_dir, cnt = pos_counts.most_common(1)[0]
        if np.sign(current_score) != dominant_dir:
            return 1.0

        ratio = cnt / total
        abs_arr = np.abs(arr)
        rank_pct = float((abs_arr <= abs(current_score)).mean())
        ratio_intensity = max(0.0, (ratio - self.max_same_direction_rate) / (1 - self.max_same_direction_rate))
        rank_intensity = max(0.0, rank_pct - 0.8) / 0.2
        intensity = min(1.0, max(ratio_intensity, rank_intensity))

        factor = 1.0 - 0.2 * intensity
        dd = getattr(self, "_equity_drawdown", 0.0)
        factor *= max(0.6, 1 - dd)
        return factor

    def apply_oi_overheat_protection(self, fused_score, oi_chg, th_oi):
        """Adjust score based on open interest change."""
        if th_oi is None or abs(oi_chg) < th_oi:
            # Mild change: slightly reward or penalise according to oi_chg
            return fused_score * (1 + 0.03 * oi_chg), False

        logging.info("OI overheat detected: %.4f", oi_chg)
        # Only scale down when overheating
        return fused_score * self.oi_scale, True

    def _apply_crowding_protection(
        self,
        fused_score: float,
        *,
        base_th: float,
        all_scores_list: list | None,
        oi_chg: float | None,
        cache: dict,
        vol_pred: float | None,
        oi_overheat: bool,
        symbol: str | None,
    ) -> tuple[float, float, float | None]:
        """Compute crowding factor and adjust ``fused_score`` accordingly."""

        th_oi = cache.get("th_oi")
        if th_oi is None and oi_chg is not None:
            th_oi = self.get_dynamic_oi_threshold(pred_vol=vol_pred)
            cache["th_oi"] = th_oi

        crowding_factor = 1.0
        if not oi_overheat and all_scores_list is not None:
            factor = self.crowding_protection(all_scores_list, fused_score, base_th)
            fused_score *= factor
            crowding_factor *= factor

        if th_oi is not None and oi_chg is not None:
            oi_crowd = abs(oi_chg) / max(th_oi, 1e-6)
            mult = 1 - min(0.5, oi_crowd * 0.5)
            if mult < 1:
                logging.debug(
                    "oi change %.4f threshold %.3f -> crowding mult %.3f for %s",
                    oi_chg,
                    th_oi,
                    mult,
                    symbol,
                )
                fused_score *= mult
                crowding_factor *= mult

        return fused_score, crowding_factor, th_oi

    # ===== 新增辅助函数 =====
    def calc_factor_scores(self, ai_scores: dict, factor_scores: dict, weights: dict) -> dict:
        """计算未调整的各周期得分"""
        w1 = weights.copy()
        w4 = weights.copy()
        for k in ('trend', 'momentum', 'volume'):
            w1[k] = w1.get(k, 0) * 0.7
            w4[k] = w4.get(k, 0) * 0.7
        scores = {
            '1h': self.combine_score(ai_scores['1h'], factor_scores['1h'], w1),
            '4h': self.combine_score(ai_scores['4h'], factor_scores['4h'], w4),
            'd1': self.combine_score(ai_scores['d1'], factor_scores['d1'], weights),
        }
        logger.debug("factor scores: %s", scores)
        return scores

    def calc_factor_scores_vectorized(
        self,
        ai_scores: dict,
        factor_scores: dict,
        weights: dict,
    ) -> dict:
        """向量化版本的各周期得分计算"""

        w1 = weights.copy()
        w4 = weights.copy()
        for k in ('trend', 'momentum', 'volume'):
            w1[k] = w1.get(k, 0) * 0.7
            w4[k] = w4.get(k, 0) * 0.7

        return {
            '1h': self.combine_score_vectorized(ai_scores['1h'], factor_scores['1h'], w1),
            '4h': self.combine_score_vectorized(ai_scores['4h'], factor_scores['4h'], w4),
            'd1': self.combine_score_vectorized(ai_scores['d1'], factor_scores['d1'], weights),
        }

    def apply_local_adjustments(
        self,
        scores: dict,
        raw_feats: dict,
        factor_scores: dict,
        deltas: dict,
        rise_pred_1h: float | None = None,
        drawdown_pred_1h: float | None = None,
    ) -> tuple[dict, dict]:
        """应用本地逻辑修正分数并返回细节"""

        adjusted = scores.copy()
        details = {}

        for p in adjusted:
            adjusted[p] = self._apply_delta_boost(adjusted[p], deltas.get(p, {}))

        prev_ma20 = raw_feats['1h'].get('sma_20_1h_prev')
        ma_coeff = self.ma_cross_logic(raw_feats['1h'], prev_ma20)
        adjusted['1h'] *= ma_coeff
        details['ma_cross'] = int(np.sign(ma_coeff - 1.0))

        if rise_pred_1h is not None and drawdown_pred_1h is not None:
            adj = np.tanh((rise_pred_1h - abs(drawdown_pred_1h)) * 5) * 0.5
            adjusted['1h'] *= 1 + adj
            details['rise_drawdown_adj'] = adj

        strong_confirm_4h = (
            factor_scores['4h']['trend'] > 0
            and factor_scores['4h']['momentum'] > 0
            and factor_scores['4h']['volatility'] > 0
            and adjusted['4h'] > 0
        ) or (
            factor_scores['4h']['trend'] < 0
            and factor_scores['4h']['momentum'] < 0
            and factor_scores['4h']['volatility'] < 0
            and adjusted['4h'] < 0
        )
        details['strong_confirm_4h'] = strong_confirm_4h

        macd_diff = raw_feats['1h'].get('macd_hist_diff_1h_4h')
        rsi_diff = raw_feats['1h'].get('rsi_diff_1h_4h')
        if (
            macd_diff is not None
            and rsi_diff is not None
            and macd_diff < 0
            and rsi_diff < -8
        ):
            if strong_confirm_4h:
                logger.debug(
                    "momentum misalign macd_diff=%.3f rsi_diff=%.3f -> strong_confirm=False",
                    macd_diff,
                    rsi_diff,
                )
            strong_confirm_4h = False
            details['strong_confirm_4h'] = False

        if (
            macd_diff is not None
            and rsi_diff is not None
            and abs(macd_diff) < 5
            and abs(rsi_diff) < 15
        ):
            strong_confirm_4h = True
            details['strong_confirm_4h'] = True

        for p in ['1h', '4h', 'd1']:
            sent = factor_scores[p]['sentiment']
            before = adjusted[p]
            adjusted[p] = adjust_score(
                adjusted[p],
                sent,
                self.sentiment_alpha,
                cap_scale=self.cap_positive_scale,
            )
            if before != adjusted[p]:
                logger.debug(
                    "sentiment %.2f adjust %s: %.3f -> %.3f",
                    sent,
                    p,
                    before,
                    adjusted[p],
                )

        params = self.volume_guard_params
        r1 = raw_feats['1h'].get('vol_ma_ratio_1h')
        roc1 = raw_feats['1h'].get('vol_roc_1h')
        before = adjusted['1h']
        adjusted['1h'] = volume_guard(adjusted['1h'], r1, roc1, **params)
        if before != adjusted['1h']:
            logger.debug(
                "volume guard 1h ratio=%.3f roc=%.3f -> %.3f",
                r1,
                roc1,
                adjusted['1h'],
            )
        if raw_feats.get('4h') is not None:
            r4 = raw_feats['4h'].get('vol_ma_ratio_4h')
            roc4 = raw_feats['4h'].get('vol_roc_4h')
            before4 = adjusted['4h']
            adjusted['4h'] = volume_guard(adjusted['4h'], r4, roc4, **params)
            if before4 != adjusted['4h']:
                logger.debug(
                    "volume guard 4h ratio=%.3f roc=%.3f -> %.3f",
                    r4,
                    roc4,
                    adjusted['4h'],
                )
        r_d1 = raw_feats['d1'].get('vol_ma_ratio_d1')
        roc_d1 = raw_feats['d1'].get('vol_roc_d1')
        before_d1 = adjusted['d1']
        adjusted['d1'] = volume_guard(adjusted['d1'], r_d1, roc_d1, **params)
        if before_d1 != adjusted['d1']:
            logger.debug(
                "volume guard d1 ratio=%.3f roc=%.3f -> %.3f",
                r_d1,
                roc_d1,
                adjusted['d1'],
            )

        for p in ['1h', '4h', 'd1']:
            bs = raw_feats[p].get(f'break_support_{p}')
            br = raw_feats[p].get(f'break_resistance_{p}')
            before_sr = adjusted[p]
            if br:
                adjusted[p] *= 1.1 if adjusted[p] > 0 else 0.8
            if bs:
                adjusted[p] *= 1.1 if adjusted[p] < 0 else 0.8
            if before_sr != adjusted[p]:
                logger.debug(
                    "break SR %s bs=%s br=%s %.3f->%.3f",
                    p,
                    bs,
                    br,
                    before_sr,
                    adjusted[p],
                )
                details[f'break_sr_{p}'] = adjusted[p] - before_sr

        for p in ['1h', '4h', 'd1']:
            perc = raw_feats[p].get(f'boll_perc_{p}')
            vol_ratio = raw_feats[p].get(f'vol_ma_ratio_{p}')
            before_bb = adjusted[p]
            if (
                perc is not None
                and vol_ratio is not None
                and vol_ratio > 1.5
                and (perc >= 0.98 or perc <= 0.02)
            ):
                if perc >= 0.98:
                    adjusted[p] *= 1.1 if adjusted[p] > 0 else 0.9
                else:
                    adjusted[p] *= 1.1 if adjusted[p] < 0 else 0.9
            if before_bb != adjusted[p]:
                logger.debug(
                    "boll breakout %s perc=%.3f vol_ratio=%.3f %.3f->%.3f",
                    p,
                    perc,
                    vol_ratio,
                    before_bb,
                    adjusted[p],
                )
                details[f'boll_breakout_{p}'] = adjusted[p] - before_bb

        return adjusted, details

    def fuse_multi_cycle(
        self,
        scores: dict,
        weights: tuple[float, float, float],
        strong_confirm_4h: bool,
    ) -> tuple[float, bool, bool, bool]:
        """按照多周期共振逻辑融合得分"""
        s1, s4, sd = scores['1h'], scores['4h'], scores['d1']
        w1, w4, wd = weights

        consensus_dir = self.consensus_check(s1, s4, sd)
        consensus_all = consensus_dir != 0 and np.sign(s1) == np.sign(s4) == np.sign(sd)
        consensus_14 = consensus_dir != 0 and np.sign(s1) == np.sign(s4) and not consensus_all
        consensus_4d1 = consensus_dir != 0 and np.sign(s4) == np.sign(sd) and np.sign(s1) != np.sign(s4)

        if consensus_all:
            fused = w1 * s1 + w4 * s4 + wd * sd
            conf = 1.0
            if strong_confirm_4h:
                fused *= 1.15
            fused *= self.cycle_weight.get("strong", 1.0)
        elif consensus_14:
            total = w1 + w4
            fused = (w1 / total) * s1 + (w4 / total) * s4
            conf = 0.8
            if strong_confirm_4h:
                fused *= 1.10
            fused *= self.cycle_weight.get("weak", 1.0)
        elif consensus_4d1:
            total = w4 + wd
            fused = (w4 / total) * s4 + (wd / total) * sd
            conf = 0.7
            fused *= self.cycle_weight.get("weak", 1.0)
        else:
            fused = s1
            conf = 0.6

        fused_score = fused * conf
        if (
            np.sign(s1) != 0
            and (
                (np.sign(s4) != 0 and np.sign(s1) != np.sign(s4))
                or (np.sign(sd) != 0 and np.sign(s1) != np.sign(sd))
            )
        ):
            fused_score *= self.cycle_weight.get("opposite", 1.0)
        logger.debug(
            "fuse scores s1=%.3f s4=%.3f sd=%.3f -> %.3f",
            s1,
            s4,
            sd,
            fused_score,
        )
        return fused_score, consensus_all, consensus_14, consensus_4d1

    # ===== 新增私有方法 =====

    def _to_hashable(self, obj):
        """将输入对象转换为可哈希的形式, 用于缓存键"""
        if isinstance(obj, dict):
            return frozenset(sorted((k, self._to_hashable(v)) for k, v in obj.items()))
        if isinstance(obj, (list, tuple)):
            return tuple(self._to_hashable(v) for v in obj)
        if isinstance(obj, np.generic):
            return obj.item()
        return obj

    def _make_cache_key(self, *objs):
        """生成缓存键, 若长度超过1KB则使用哈希值压缩."""
        key = tuple(self._to_hashable(o) if o is not None else None for o in objs)
        if len(repr(key)) > 1024:
            key = (hash(key),)
        return key

    def _cache_get(self, cache: OrderedDict, key):
        with self._lock:
            return cache.get(key)

    def _cache_set(self, cache: OrderedDict, key, value):
        with self._lock:
            cache[key] = value
            if len(cache) > self.cache_maxsize:
                cache.popitem(last=False)

    def _normalize_inputs(
        self,
        features_1h,
        features_4h,
        features_d1,
        features_15m=None,
        raw_features_1h=None,
        raw_features_4h=None,
        raw_features_d1=None,
        raw_features_15m=None,
    ) -> tuple[PeriodFeatures, PeriodFeatures, PeriodFeatures, PeriodFeatures]:
        """规范化输入特征与原始特征"""

        f1h = self._normalize_features(features_1h, "1h")
        f4h = self._normalize_features(features_4h, "4h")
        fd1 = self._normalize_features(features_d1, "d1")
        f15m = self._normalize_features(features_15m or {}, "15m")

        r1h = self._normalize_features(raw_features_1h or {}, "1h")
        r4h = self._normalize_features(raw_features_4h or {}, "4h")
        rd1 = self._normalize_features(raw_features_d1 or {}, "d1")
        r15m = self._normalize_features(raw_features_15m or {}, "15m")

        return (
            PeriodFeatures(std=f1h, raw=r1h),
            PeriodFeatures(std=f4h, raw=r4h),
            PeriodFeatures(std=fd1, raw=rd1),
            PeriodFeatures(std=f15m, raw=r15m),
        )

    def _prepare_inputs(
        self,
        features_1h,
        features_4h,
        features_d1,
        features_15m,
        raw_features_1h,
        raw_features_4h,
        raw_features_d1,
        raw_features_15m,
        order_book_imbalance=None,
        symbol=None,
    ):
        """整理并补充原始输入数据"""
        (
            pf_1h,
            pf_4h,
            pf_d1,
            pf_15m,
        ) = self._normalize_inputs(
            features_1h,
            features_4h,
            features_d1,
            features_15m,
            raw_features_1h,
            raw_features_4h,
            raw_features_d1,
            raw_features_15m,
        )

        ob_imb = (
            order_book_imbalance
            if order_book_imbalance is not None
            else pf_1h.std.get("bid_ask_imbalance")
        )

        std_1h = pf_1h.std or {}
        std_4h = pf_4h.std or {}
        std_d1 = pf_d1.std or {}
        std_15m = pf_15m.std or {}
        raw_f1h = pf_1h.raw or {}
        raw_f4h = pf_4h.raw or {}
        raw_fd1 = pf_d1.raw or {}
        raw_f15m = pf_15m.raw or {}

        ts = (
            raw_f1h.get("ts")
            or raw_f1h.get("timestamp")
            or raw_f15m.get("ts")
            or raw_f15m.get("timestamp")
            or std_1h.get("ts")
            or std_1h.get("timestamp")
            or std_15m.get("ts")
            or std_15m.get("timestamp")
        )

        cache = self._get_symbol_cache(symbol)
        with self._lock:
            hist_1h = cache["_raw_history"].get("1h", deque(maxlen=4))
        price_hist = [r.get("close") for r in hist_1h]
        price_hist.append((raw_f1h or std_1h).get("close"))
        price_hist = [p for p in price_hist if p is not None][-4:]

        rev_dir = self.detect_reversal(
            np.array(price_hist, dtype=float),
            (raw_f1h or std_1h).get("atr_pct_1h"),
            (raw_f1h or std_1h).get("vol_ma_ratio_1h"),
        )

        deltas = {}
        for p, feats, keys in [
            ("15m", std_15m, self.core_keys.get("15m", [])),
            ("1h", std_1h, self.core_keys["1h"]),
            ("4h", std_4h, self.core_keys["4h"]),
            ("d1", std_d1, self.core_keys["d1"]),
        ]:
            prev = cache["_prev_raw"].get(p)
            deltas[p] = self._calc_deltas(feats, prev, keys)

        return {
            "pf_1h": pf_1h,
            "pf_4h": pf_4h,
            "pf_d1": pf_d1,
            "pf_15m": pf_15m,
            "ob_imb": ob_imb,
            "std_1h": std_1h,
            "std_4h": std_4h,
            "std_d1": std_d1,
            "std_15m": std_15m,
            "raw_f1h": raw_f1h,
            "raw_f4h": raw_f4h,
            "raw_fd1": raw_fd1,
            "raw_f15m": raw_f15m,
            "ts": ts,
            "cache": cache,
            "rev_dir": rev_dir,
            "deltas": deltas,
        }

    def compute_ai_scores(
        self,
        feats_1h: PeriodFeatures,
        feats_4h: PeriodFeatures,
        feats_d1: PeriodFeatures,
    ):
        """封装 AI 模型推理与校准"""
        key = self._make_cache_key(feats_1h.std, feats_4h.std, feats_d1.std, feats_d1.raw)
        cached = self._cache_get(self._ai_score_cache, key)
        if cached is not None:
            return cached

        ai_scores: dict[str, float] = {}
        vol_preds: dict[str, float | None] = {}
        rise_preds: dict[str, float | None] = {}
        drawdown_preds: dict[str, float | None] = {}

        for p, feats in [
            ("1h", feats_1h.std),
            ("4h", feats_4h.std),
            ("d1", feats_d1.std),
        ]:
            models_p = self.models.get(p, {})
            if "cls" in models_p and "up" not in models_p:
                ai_scores[p] = self.get_ai_score_cls(feats, models_p["cls"])
            else:
                cal_up = self.calibrators.get(p, {}).get("up")
                cal_down = self.calibrators.get(p, {}).get("down")
                if cal_up is None and cal_down is None:
                    ai_scores[p] = self.get_ai_score(
                        feats,
                        models_p["up"],
                        models_p["down"],
                    )
                else:
                    ai_scores[p] = self.get_ai_score(
                        feats,
                        models_p["up"],
                        models_p["down"],
                        cal_up,
                        cal_down,
                    )
            if "vol" in models_p:
                vol_preds[p] = self.get_vol_prediction(feats, models_p["vol"])
            if "rise" in models_p:
                rise_preds[p] = self.get_reg_prediction(feats, models_p["rise"])
            if "drawdown" in models_p:
                drawdown_preds[p] = self.get_reg_prediction(
                    feats, models_p["drawdown"]
                )

        extreme_reversal = False
        rsi = feats_d1.raw.get("rsi_d1", 50)
        cci = feats_d1.raw.get("cci_d1", 0)
        oversold = rsi < 25 or cci < -100
        overbought = rsi > 75 or cci > 100
        if oversold or overbought:
            ai_scores["d1"] *= 0.7
            extreme_reversal = True

        if ai_scores.get("d1", 0) < 0 and abs(ai_scores["d1"]) < self.th_down_d1:
            ai_scores["d1"] = 0.0

        result = ai_scores, vol_preds, rise_preds, drawdown_preds, extreme_reversal
        self._cache_set(self._ai_score_cache, key, result)
        return result

    def compute_factor_scores(
        self,
        ai_scores: dict,
        feats_1h: PeriodFeatures,
        feats_4h: PeriodFeatures,
        feats_d1: PeriodFeatures,
        feats_15m: PeriodFeatures,
        deltas: dict,
        rise_preds: dict,
        drawdown_preds: dict,
        vol_preds: dict,
        global_metrics: dict | None,
        open_interest: dict | None,
        ob_imb,
        symbol: str | None,
    ):
        """计算多因子得分并输出相关中间结果"""
        raw_dict = {
            "1h": feats_1h.raw,
            "4h": feats_4h.raw,
            "d1": feats_d1.raw,
            "15m": feats_15m.raw,
        }
        key = self._make_cache_key(
            ai_scores,
            feats_1h.std,
            feats_4h.std,
            feats_d1.std,
            feats_15m.std,
            raw_dict,
            deltas,
            rise_preds,
            drawdown_preds,
            vol_preds,
            global_metrics,
            open_interest,
            ob_imb,
            symbol,
        )
        cached = self._cache_get(self._factor_score_cache, key)
        if cached is not None:
            return cached
        std_1h = feats_1h.std
        std_4h = feats_4h.std
        std_d1 = feats_d1.std
        std_15m = feats_15m.std

        fs = {
            "1h": self.get_factor_scores(std_1h, "1h"),
            "4h": self.get_factor_scores(std_4h, "4h"),
            "d1": self.get_factor_scores(std_d1, "d1"),
        }

        with self._lock:
            weights = self.current_weights.copy()

        scores = self.calc_factor_scores(ai_scores, fs, weights)

        scores, local_details = self.apply_local_adjustments(
            scores,
            raw_dict,
            fs,
            deltas,
            rise_preds.get("1h"),
            drawdown_preds.get("1h"),
        )

        ic_periods = {
            "1h": self.ic_scores.get("1h", 1.0),
            "4h": self.ic_scores.get("4h", 1.0),
            "d1": self.ic_scores.get("d1", 1.0),
        }
        w1, w4, wd = self.get_ic_period_weights(ic_periods)

        fused_score, consensus_all, consensus_14, consensus_4d1 = self.fuse_multi_cycle(
            scores,
            (w1, w4, wd),
            local_details.get("strong_confirm_4h", False),
        )

        raw_1h = raw_dict.get("1h", {})
        if raw_1h.get("break_resistance_1h"):
            fused_score *= 1.12
            local_details["breakout_boost"] = 0.12

        logic_score = fused_score
        env_score = 1.0
        risk_score = 1.0

        if global_metrics is not None:
            dom = global_metrics.get("btc_dom_chg")
            if "btc_dominance" in global_metrics:
                self.btc_dom_history.append(global_metrics["btc_dominance"])
                if len(self.btc_dom_history) >= 5:
                    short = np.mean(list(self.btc_dom_history)[-5:])
                    long = np.mean(self.btc_dom_history)
                    dom_diff = (short - long) / long if long else 0
                    if dom is None:
                        dom = dom_diff
                    else:
                        dom += dom_diff
            if dom is not None:
                if symbol and str(symbol).upper().startswith("BTC"):
                    fused_score *= 1 + 0.1 * dom
                else:
                    fused_score *= 1 - 0.1 * dom

            eth_dom = global_metrics.get("eth_dom_chg")
            if "eth_dominance" in global_metrics:
                if not hasattr(self, "eth_dom_history"):
                    self.eth_dom_history = deque(maxlen=500)
                self.eth_dom_history.append(global_metrics["eth_dominance"])
                if len(self.eth_dom_history) >= 5:
                    short_e = np.mean(list(self.eth_dom_history)[-5:])
                    long_e = np.mean(self.eth_dom_history)
                    dom_diff_e = (short_e - long_e) / long_e if long_e else 0
                    if eth_dom is None:
                        eth_dom = dom_diff_e
                    else:
                        eth_dom += dom_diff_e
            if eth_dom is not None:
                if symbol and str(symbol).upper().startswith("ETH"):
                    fused_score *= 1 + 0.1 * eth_dom
                else:
                    fused_score *= 1 + 0.05 * eth_dom
            btc_mcap = global_metrics.get("btc_mcap_growth")
            alt_mcap = global_metrics.get("alt_mcap_growth")
            mcap_g = global_metrics.get("mcap_growth")
            if symbol and str(symbol).upper().startswith("BTC"):
                base_mcap = btc_mcap if btc_mcap is not None else mcap_g
            else:
                base_mcap = alt_mcap if alt_mcap is not None else mcap_g
            if base_mcap is not None:
                fused_score *= 1 + 0.1 * base_mcap
            vol_c = global_metrics.get("vol_chg")
            if vol_c is not None:
                fused_score *= 1 + 0.05 * vol_c
            hot = global_metrics.get("hot_sector_strength")
            if hot is not None:
                corr = global_metrics.get("sector_corr")
                if corr is None:
                    hot_name = global_metrics.get("hot_sector")
                    if hot_name and symbol:
                        cats = self.symbol_categories.get(str(symbol).upper())
                        if cats:
                            if isinstance(cats, str):
                                cats = [c.strip() for c in cats.split(',') if c.strip()]
                            corr = 1.0 if hot_name in cats else 0.0
                if corr is None:
                    corr = 1.0
                fused_score *= 1 + 0.05 * hot * corr

        env_score = fused_score / logic_score if logic_score != 0 else 1.0
        oi_overheat = False
        th_oi = None
        oi_chg = None
        if open_interest is not None:
            oi_chg = open_interest.get("oi_chg")
            if oi_chg is not None:
                with self._lock:
                    cache = self._get_symbol_cache(symbol)
                    cache["oi_change_history"].append(oi_chg)
                th_oi = self.get_dynamic_oi_threshold(pred_vol=vol_preds.get("1h"))
                fused_score, oi_overheat = self.apply_oi_overheat_protection(
                    fused_score, oi_chg, th_oi
                )

        mom5 = std_1h.get("mom_5m_roll1h")
        mom15 = std_1h.get("mom_15m_roll1h")
        mom_vals = [v for v in (mom5, mom15) if v is not None]
        short_mom = float(np.nanmean(mom_vals)) if mom_vals else 0.0
        if np.isnan(short_mom):
            short_mom = 0.0

        ob_imb = 0.0 if ob_imb is None or np.isnan(ob_imb) else float(ob_imb)

        if fused_score > 0:
            if short_mom > 0 and ob_imb > 0:
                fused_score *= 1.1
            elif short_mom < 0 or ob_imb < 0:
                fused_score *= 0.9
        elif fused_score < 0:
            if short_mom < 0 and ob_imb < 0:
                fused_score *= 1.1
            elif short_mom > 0 or ob_imb > 0:
                fused_score *= 0.9

        confirm_15m = 0.0
        if std_15m:
            rsi15 = std_15m.get("rsi_15m")
            ema15 = std_15m.get("ema_diff_15m")
            if rsi15 is not None:
                confirm_15m += (float(rsi15) - 50) / 50
            if ema15 is not None:
                confirm_15m += np.tanh(float(ema15) * 5)
            confirm_15m /= 2
            if fused_score > 0 and confirm_15m < -0.1:
                fused_score *= 0.85
            elif fused_score < 0 and confirm_15m > 0.1:
                fused_score *= 0.85

        result = {
            "fused_score": fused_score,
            "logic_score": logic_score,
            "env_score": env_score,
            "risk_score": risk_score,
            "fs": fs,
            "scores": scores,
            "local_details": local_details,
            "consensus_all": consensus_all,
            "consensus_14": consensus_14,
            "consensus_4d1": consensus_4d1,
            "short_mom": short_mom,
            "ob_imb": ob_imb,
            "confirm_15m": confirm_15m,
            "oi_overheat": oi_overheat,
            "th_oi": th_oi,
            "oi_chg": oi_chg,
        }
        self._cache_set(self._factor_score_cache, key, result)
        return result

    def _compute_scores(
        self,
        pf_1h: PeriodFeatures,
        pf_4h: PeriodFeatures,
        pf_d1: PeriodFeatures,
        pf_15m: PeriodFeatures,
        deltas: dict,
        global_metrics: dict | None,
        open_interest: dict | None,
        ob_imb,
        symbol: str | None,
    ):
        """统一计算 AI 分数与多因子得分"""
        ai_scores, vol_preds, rise_preds, drawdown_preds, extreme_reversal = self.compute_ai_scores(
            pf_1h,
            pf_4h,
            pf_d1,
        )

        result = self.compute_factor_scores(
            ai_scores,
            pf_1h,
            pf_4h,
            pf_d1,
            pf_15m,
            deltas,
            rise_preds,
            drawdown_preds,
            vol_preds,
            global_metrics,
            open_interest,
            ob_imb,
            symbol,
        )
        result.update(
            {
                "ai_scores": ai_scores,
                "vol_preds": vol_preds,
                "rise_preds": rise_preds,
                "drawdown_preds": drawdown_preds,
                "extreme_reversal": extreme_reversal,
            }
        )
        result["scores"].update(
            {
                "local_details": result["local_details"],
                "consensus_all": result["consensus_all"],
                "consensus_14": result["consensus_14"],
                "consensus_4d1": result["consensus_4d1"],
                "short_mom": result["short_mom"],
                "ob_imb": result["ob_imb"],
                "confirm_15m": result["confirm_15m"],
                "oi_overheat": result["oi_overheat"],
                "th_oi": result["th_oi"],
                "oi_chg": result["oi_chg"],
                "ai_scores": ai_scores,
                "vol_preds": vol_preds,
                "rise_preds": rise_preds,
                "drawdown_preds": drawdown_preds,
                "extreme_reversal": extreme_reversal,
            }
        )
        return result

    def apply_risk_filters(
        self,
        fused_score: float,
        logic_score: float,
        env_score: float,
        std_1h: dict,
        std_4h: dict,
        std_d1: dict,
        raw_f1h: dict,
        raw_f4h: dict,
        raw_fd1: dict,
        vol_preds: dict,
        open_interest: dict | None,
        all_scores_list: list | None,
        rev_dir: int,
        cache: dict,
        global_metrics: dict | None,
        symbol: str | None,
    ):
        """执行风险限制与拥挤度检查"""
        atr_1h = raw_f1h.get("atr_pct_1h", 0) if raw_f1h else 0
        adx_1h = raw_f1h.get("adx_1h", 0) if raw_f1h else 0
        funding_1h = raw_f1h.get("funding_rate_1h", 0) if raw_f1h else 0

        atr_4h = raw_f4h.get("atr_pct_4h") if raw_f4h else None
        adx_4h = raw_f4h.get("adx_4h") if raw_f4h else None
        atr_d1 = raw_fd1.get("atr_pct_d1") if raw_fd1 else None
        adx_d1 = raw_fd1.get("adx_d1") if raw_fd1 else None

        vix_p = None
        if global_metrics is not None:
            vix_p = global_metrics.get("vix_proxy")
        if vix_p is None and open_interest is not None:
            vix_p = open_interest.get("vix_proxy")

        regime = self.detect_market_regime(adx_1h, adx_4h or 0, adx_d1 or 0)
        if std_d1.get("break_support_d1", 0) > 0 and std_d1.get("rsi_d1", 50) < 30:
            regime = "range"
            rev_dir = 1
        cfg_th = self.signal_threshold_cfg
        base_th, rev_boost = self.dynamic_threshold(
            atr_1h,
            adx_1h,
            funding_1h,
            atr_4h=atr_4h,
            adx_4h=adx_4h,
            atr_d1=atr_d1,
            adx_d1=adx_d1,
            pred_vol=vol_preds.get("1h"),
            pred_vol_4h=vol_preds.get("4h"),
            pred_vol_d1=vol_preds.get("d1"),
            vix_proxy=vix_p,
            regime=regime,
            base=cfg_th.get("base_th", 0.08),
            reversal=bool(rev_dir),
            history_scores=cache["history_scores"],
        )
        if rev_dir != 0:
            fused_score += rev_boost * rev_dir
            self._cooldown = 0

        funding_conflicts = 0
        for p, raw_f in [("1h", raw_f1h), ("4h", raw_f4h), ("d1", raw_fd1)]:
            if raw_f is None:
                continue
            f_rate = raw_f.get(f"funding_rate_{p}", 0)
            if abs(f_rate) > 0.0005 and np.sign(f_rate) * np.sign(fused_score) < 0:
                penalty = min(abs(f_rate) * 20, 0.20)
                fused_score *= 1 - penalty
                funding_conflicts += 1
        if funding_conflicts >= self.veto_conflict_count:
            return None

        fused_score, crowding_factor, th_oi = self._apply_crowding_protection(
            fused_score,
            base_th=base_th,
            all_scores_list=all_scores_list,
            oi_chg=cache.get("oi_chg"),
            cache=cache,
            vol_pred=vol_preds.get("1h"),
            oi_overheat=cache.get("oi_overheat", False),
            symbol=symbol,
        )
        risk_score = self.risk_manager.calc_risk(
            env_score,
            pred_vol=vol_preds.get("1h"),
            oi_change=open_interest.get("oi_chg") if open_interest else None,
        )

        fused_score *= 1 - self.risk_adjust_factor * risk_score
        if abs(fused_score) < self.risk_adjust_threshold:
            return None

        if (
            risk_score > self.risk_score_limit
            or crowding_factor < 0
            or crowding_factor > self.crowding_limit
        ):
            return None

        with self._lock:
            cache["history_scores"].append(fused_score)
            self.all_scores_list.append(fused_score)

        return {
            "fused_score": fused_score,
            "risk_score": risk_score,
            "crowding_factor": crowding_factor,
            "crowding_adjusted": True,
            "base_th": base_th,
            "rev_boost": rev_boost,
            "regime": regime,
            "rev_dir": rev_dir,
            "funding_conflicts": funding_conflicts,
        }

    def _compute_vote(
        self,
        ai_dir: int,
        short_mom_dir: int,
        vol_breakout_dir: int,
        trend_dir: int,
        confirm_dir: int,
        ob_dir: int,
    ) -> tuple[float, float, bool, bool]:
        """Calculate vote score and confidence."""

        vw = self.vote_weights
        vote = (
            vw.get("ai", self.vote_params["weight_ai"]) * ai_dir
            + vw.get("short_mom", 1) * short_mom_dir
            + vw.get("vol_breakout", 1) * vol_breakout_dir
            + vw.get("trend", 1) * trend_dir
            + vw.get("confirm_15m", 1) * confirm_dir
            + vw.get("ob", 0) * ob_dir
        )

        strong_min = self.vote_params["strong_min"]
        conf_vote = sigmoid_confidence(
            vote,
            strong_min,
            getattr(self, "signal_filters", {}).get("conf_min", 1),
        )
        weak_vote = (
            abs(vote)
            < getattr(self, "signal_filters", {}).get("min_vote", 0)
            or conf_vote
            < getattr(self, "signal_filters", {}).get("confidence_vote", 0)
        )
        strong_confirm = abs(vote) >= strong_min
        return vote, conf_vote, weak_vote, strong_confirm

    def _determine_direction(
        self,
        grad_dir: float,
        regime: str,
        fs: dict,
        st_dir: int,
        vol_breakout_val: float | None,
        conf_vote: float,
        weak_vote: bool,
        fused_score: float,
        base_th: float,
        raw_f1h: dict | None,
        std_1h: dict,
        ts,
        symbol,
    ) -> int:
        """Determine final trade direction."""

        direction = 0 if grad_dir == 0 else int(np.sign(grad_dir))
        if weak_vote:
            direction = 0

        if regime == "range":
            atr_v = (raw_f1h or std_1h).get("atr_pct_1h")
            bb_w = (raw_f1h or std_1h).get("bb_width_1h")
            low_vol = False
            if atr_v is not None and atr_v < 0.005:
                low_vol = True
            if bb_w is not None and bb_w < 0.01:
                low_vol = True
            if low_vol:
                direction = 0
            elif vol_breakout_val is None or vol_breakout_val <= 0 or conf_vote < 0.15:
                direction = 0

        if self._cooldown > 0:
            self._cooldown -= 1

        if self._last_signal != 0 and direction != 0 and direction != self._last_signal:
            flip_th = max(base_th, self.flip_coeff * abs(self._last_score))
            if abs(fused_score) < flip_th or self._cooldown > 0:
                direction = self._last_signal
            else:
                self._cooldown = 2

        align_count = 0
        if direction != 0:
            for p in ("1h", "4h", "d1"):
                if np.sign(fs[p]["trend"]) == direction:
                    align_count += 1
            if st_dir != 0 and st_dir == direction:
                align_count += 1
            min_align = self.min_trend_align if regime == "trend" else max(
                self.min_trend_align - 1, 0
            )
            if align_count < min_align:
                direction = 0

        return direction

    def _apply_position_filters(
        self,
        pos_size: float,
        direction: int,
        *,
        weak_vote: bool,
        funding_conflicts: int,
        oi_overheat: bool,
        risk_score: float,
        logic_score: float,
        base_th: float,
        conflict_filter_triggered: bool,
        zero_reason: str | None,
    ) -> tuple[float, int, str | None]:
        """Apply filters to position size and direction."""

        if weak_vote:
            direction = 0
            pos_size = 0.0
            zero_reason = zero_reason or ZeroReason.VOTE_FILTER.value

        if funding_conflicts > self.veto_level:
            direction = 0
            pos_size = 0.0
            zero_reason = zero_reason or ZeroReason.FUNDING_CONFLICT.value

        if oi_overheat:
            pos_size *= 0.5

        pos_map = base_th * 2.0
        if risk_score > 1 or logic_score < -0.3:
            pos_map = min(pos_map, 0.5)
        pos_size = min(pos_size, pos_map)

        if conflict_filter_triggered:
            pos_size = 0.0
            direction = 0
            zero_reason = zero_reason or ZeroReason.CONFLICT_FILTER.value

        return pos_size, direction, zero_reason

    def finalize_position(
        self,
        fused_score: float,
        risk_info: dict,
        logic_score: float,
        env_score: float,
        ai_scores: dict,
        fs: dict,
        scores: dict,
        std_1h: dict,
        std_4h: dict,
        std_d1: dict,
        std_15m: dict,
        raw_f1h: dict,
        raw_f4h: dict,
        raw_fd1: dict,
        raw_f15m: dict,
        vol_preds: dict,
        rise_preds: dict,
        drawdown_preds: dict,
        short_mom: float,
        ob_imb: float,
        confirm_15m: float,
        extreme_reversal: bool,
        cache: dict,
        symbol: str | None,
        ts=None,
    ):
        """根据阈值与信号方向计算仓位和止盈止损。

        Args:
            fused_score: 合并后的最终得分。
            risk_info: 风险评估信息字典。
            logic_score: 逻辑得分。
            env_score: 环境得分。
            ai_scores: 各周期 AI 分数。
            fs: 各周期因子分数。
            scores: 汇总得分明细。
            std_1h: 1h 标准化特征。
            std_4h: 4h 标准化特征。
            std_d1: d1 标准化特征。
            std_15m: 15m 标准化特征。
            raw_f1h: 1h 原始特征。
            raw_f4h: 4h 原始特征。
            raw_fd1: d1 原始特征。
            raw_f15m: 15m 原始特征。
            vol_preds: 预测波动率。
            rise_preds: 预测涨幅。
            drawdown_preds: 预测回撤。
            short_mom: 短期动量值。
            ob_imb: 委托簿不平衡值。
            confirm_15m: 15m 周期辅助确认值。
            extreme_reversal: 超买或超卖反转标记。
            cache: 币种缓存。
            symbol: 币种符号。
            ts: 当前时间戳。

        Returns:
            包含 ``signal``、``score`` 等字段的结果字典。
        """
        base_th = risk_info["base_th"]
        if not risk_info.get("crowding_adjusted"):
            fused_score, crowding_factor, th_oi = self._apply_crowding_protection(
                fused_score,
                base_th=base_th,
                all_scores_list=None,
                oi_chg=risk_info.get("oi_chg"),
                cache=cache,
                vol_pred=vol_preds.get("1h"),
                oi_overheat=risk_info.get("oi_overheat", False),
                symbol=symbol,
            )
            risk_info["crowding_factor"] = crowding_factor
            risk_info["th_oi"] = th_oi
            risk_info["crowding_adjusted"] = True
        else:
            crowding_factor = risk_info.get("crowding_factor", 1.0)
            th_oi = risk_info.get("th_oi")
        risk_score = risk_info["risk_score"]
        regime = risk_info["regime"]
        rev_dir = risk_info["rev_dir"]
        funding_conflicts = risk_info["funding_conflicts"]

        vol_ratio_1h_4h = None
        if raw_f1h is not None:
            vol_ratio_1h_4h = raw_f1h.get("vol_ratio_1h_4h")
        if vol_ratio_1h_4h is None and raw_f4h is not None:
            vol_ratio_1h_4h = raw_f4h.get("vol_ratio_1h_4h")
        if vol_ratio_1h_4h is None:
            vol_ratio_1h_4h = std_1h.get("vol_ratio_1h_4h")
        if vol_ratio_1h_4h is None and std_4h is not None:
            vol_ratio_1h_4h = std_4h.get("vol_ratio_1h_4h")
        if vol_ratio_1h_4h is None:
            vol_ratio_1h_4h = 1.0
        ob_th = max(
            self.ob_th_params["min_ob_th"],
            self.ob_th_params["dynamic_factor"] * vol_ratio_1h_4h,
        )
        if ob_imb is not None and ob_imb > ob_th:
            ob_dir = 1
        elif ob_imb is not None and ob_imb < -ob_th:
            ob_dir = -1
        else:
            ob_dir = 0

        short_mom_dir = int(np.sign(short_mom)) if short_mom != 0 else 0
        fast_cross_dir = 0
        if raw_f15m:
            hist15 = cache.get("_raw_history", {}).get("15m", [])
            prev15 = hist15[-1] if hist15 else None
            rsi_c = raw_f15m.get("rsi_fast_15m")
            stoch_c = raw_f15m.get("stoch_fast_15m")
            if prev15 is not None:
                rsi_p = prev15.get("rsi_fast_15m")
                stoch_p = prev15.get("stoch_fast_15m")
                if rsi_p is not None and rsi_c is not None:
                    if rsi_p < 30 <= rsi_c:
                        fast_cross_dir += 1
                    elif rsi_p > 70 and rsi_c <= 70:
                        fast_cross_dir -= 1
                if stoch_p is not None and stoch_c is not None:
                    if stoch_p < 20 <= stoch_c:
                        fast_cross_dir += 1
                    elif stoch_p > 80 and stoch_c <= 80:
                        fast_cross_dir -= 1
            fast_cross_dir = int(np.sign(fast_cross_dir))
        vol_breakout_val = (
            raw_f1h.get("vol_breakout_1h")
            if raw_f1h and "vol_breakout_1h" in raw_f1h
            else std_1h.get("vol_breakout_1h")
        )
        vol_breakout_dir = 1 if vol_breakout_val and vol_breakout_val > 0 else 0

        trend_dir = int(np.sign(fs['1h'].get('trend', 0)))
        confirm_dir = int(np.sign(confirm_15m)) if confirm_15m else 0

        th = self.ai_dir_eps
        if ai_scores["1h"] >= th:
            ai_dir = 1
        elif ai_scores["1h"] <= -th:
            ai_dir = -1
        else:
            ai_dir = 0

        conflict_filter_triggered = (
            std_1h.get("donchian_perc_1h", 0) > 0.7
            and (std_4h or {}).get("donchian_perc_4h", 1) < 0.2
        )

        vote, conf_vote, weak_vote, strong_confirm_vote = self._compute_vote(
            ai_dir,
            short_mom_dir,
            vol_breakout_dir,
            trend_dir,
            confirm_dir,
            ob_dir,
        )
        if conflict_filter_triggered:
            vote = 0
            conf_vote = sigmoid_confidence(
                0,
                self.vote_params["strong_min"],
                getattr(self, "signal_filters", {}).get("conf_min", 1),
            )
            weak_vote = True
            strong_confirm_vote = False

        if strong_confirm_vote:
            fused_score *= max(1, conf_vote)

        if weak_vote:
            return {
                "signal": 0,
                "score": fused_score,
                "position_size": 0.0,
                "zero_reason": "vote_filter",
                "take_profit": None,
                "stop_loss": None,
                "details": {
                    "vote": {"value": vote, "confidence": conf_vote, "ob_th": ob_th},
                    "zero_reason": "vote_filter",
                },
            }

        vote_sign = int(np.sign(vote))
        if vote_sign != 0 and np.sign(fused_score) != vote_sign:
            strong_min = max(self.vote_params.get("strong_min", 1), 1)
            penalty = abs(vote) / strong_min
            fused_score *= 0.5 ** penalty

        rsi = raw_fd1.get("rsi_d1")
        adx = raw_fd1.get("adx_d1", 0)
        rebound_flag = False
        reb_boost_applied = False
        rebound_strength = 0.0
        if rsi is not None and rsi < 30:
            hist = cache.get("_raw_history", {}).get("1h", [])
            rsi_hist = [r.get("rsi_1h") for r in hist]
            if raw_f1h.get("rsi_1h") is not None:
                rsi_hist.append(raw_f1h.get("rsi_1h"))
            price_seq = [r.get("close") for r in hist]
            if raw_f1h.get("close") is not None:
                price_seq.append(raw_f1h.get("close"))
            if (
                len(rsi_hist) >= 2
                and len(price_seq) >= 2
                and price_seq[-1] < price_seq[-2]
                and rsi_hist[-1] > rsi_hist[-2]
            ):
                rebound_flag = True
            hammer = raw_f1h.get("long_lower_shadow_1h", 0) > 0.6
            rebound_flag = rebound_flag or hammer
            rebound_strength = max(0.0, min(1.0, (30 - float(rsi)) / 30))
            if rebound_flag:
                last_ts = cache.get("last_rebound_ts", 0)
                cooldown = self.rebound_cooldown * 3600
                cur_ts = ts if ts is not None else time.time()
                if cur_ts - last_ts >= cooldown:
                    fused_score += risk_info.get("rev_boost", 0) * rebound_strength
                    cache["last_rebound_ts"] = cur_ts
                    if not symbol:
                        self.last_rebound_ts = cur_ts
                    reb_boost_applied = True


        cfg_th_sig = self.signal_threshold_cfg
        grad_dir = sigmoid_dir(
            fused_score,
            base_th,
            cfg_th_sig.get("gamma", 0.9),
        )
        st1 = int(np.sign(std_1h.get("supertrend_dir_1h", 0)))
        st4 = int(np.sign(std_4h.get("supertrend_dir_4h", 0))) if std_4h else 0
        stdir = int(np.sign(std_d1.get("supertrend_dir_d1", 0))) if std_d1 else 0
        st_sum = st1 + st4 + stdir
        st_dir = int(np.sign(st_sum)) if st_sum != 0 else 0

        direction = self._determine_direction(
            grad_dir,
            regime,
            fs,
            st_dir,
            vol_breakout_val,
            conf_vote,
            weak_vote,
            fused_score,
            base_th,
            raw_f1h,
            std_1h,
            ts,
            symbol,
        )

        prev_vote = getattr(self, "_prev_vote", 0)

        base_coeff = self.pos_coeff_range if regime == "range" else self.pos_coeff_trend
        confidence_factor = 1.0
        if risk_info.get("consensus_all"):
            confidence_factor += 0.1
        if strong_confirm_vote:
            confidence_factor += 0.05
        vol_ratio = None
        if raw_f1h is not None:
            vol_ratio = raw_f1h.get("vol_ma_ratio_1h")
        if vol_ratio is None:
            vol_ratio = std_1h.get("vol_ma_ratio_1h")
        tier = None
        fused_score = soft_clip(fused_score, k=1.0)
        pos_size, direction, tier, zero_reason = self.compute_position_size(
            grad_dir=grad_dir,
            base_coeff=base_coeff,
            confidence_factor=confidence_factor,
            vol_ratio=vol_ratio,
            fused_score=fused_score,
            base_th=base_th,
            regime=regime,
            vol_p=vol_preds.get("1h"),
            risk_score=risk_score,
            crowding_factor=crowding_factor,
            cfg_th_sig=cfg_th_sig,
            direction=direction,
            exit_mult=(
                self.compute_exit_multiplier(vote, prev_vote, self._last_signal)
                if direction == self._last_signal and self._last_signal != 0
                else 1.0
            ),
            consensus_all=risk_info.get("consensus_all", False),
        )
<<<<<<< HEAD
        pos_size, direction, zero_reason = self._apply_position_filters(
            pos_size,
            direction,
            weak_vote=weak_vote,
            funding_conflicts=funding_conflicts,
            oi_overheat=risk_info.get("oi_overheat"),
            risk_score=risk_score,
            logic_score=logic_score,
            base_th=base_th,
            conflict_filter_triggered=conflict_filter_triggered,
            zero_reason=zero_reason,
        )
=======


        if funding_conflicts > self.veto_level:
            direction = 0
            pos_size = 0.0
            # 资金费率多次冲突，观望
            zero_reason = zero_reason or ZeroReason.FUNDING_CONFLICT.value

        if risk_info.get("oi_overheat"):
            pos_size *= 0.5

        pos_map = base_th * 2.0
        if risk_score > 1 or logic_score < -0.3:
            pos_map = min(pos_map, 0.5)
        pos_size = min(pos_size, pos_map)
        if conflict_filter_triggered:
            pos_size = 0.0
            direction = 0
            # 因子冲突过滤触发
            zero_reason = zero_reason or ZeroReason.CONFLICT_FILTER.value
>>>>>>> b47d9817

        price = (raw_f1h or std_1h).get("close", 0)
        if raw_f4h is not None and "atr_pct_4h" in raw_f4h:
            atr_pct_4h = raw_f4h["atr_pct_4h"]
        else:
            atr_pct_4h = (raw_f4h or std_4h).get("atr_pct_4h", 0)
        atr_raw = (raw_f1h or std_1h).get("atr_pct_1h", 0)
        atr_abs = np.hypot(atr_raw, atr_pct_4h) * price
        atr_abs = max(atr_abs, 0.005 * price)
        take_profit = stop_loss = None
        if direction != 0:
            take_profit, stop_loss = self.compute_tp_sl(
                price,
                atr_abs,
                direction,
                rise_pred=rise_preds.get("1h"),
                drawdown_pred=drawdown_preds.get("1h"),
                regime=regime,
            )

        rsi = raw_fd1.get("rsi_d1")
        adx = raw_fd1.get("adx_d1", 0)
        if direction == 1 and rsi is not None and rsi > 70:
            if adx < 25:
                pos_size *= 0.5
            else:
                pos_size *= 0.8
                if stop_loss is not None:
                    stop_loss *= 1.2
        elif direction == -1 and rsi is not None and rsi < 30:
            if adx < 25:
                pos_size *= 0.5
            else:
                pos_size *= 0.8
                if stop_loss is not None:
                    stop_loss *= 1.2
        if rebound_flag and direction == 1 and pos_size < tier * 0.2:
            # 超跌反弹时强制给最小仓位并清除归零原因
            pos_size = tier * 0.2
            zero_reason = None

        # 使用传入的逻辑与环境得分计算最终得分
        score_raw = logic_score * env_score
        score_raw *= 1 - self.risk_adjust_factor * risk_score
        if vote_sign != 0 and np.sign(score_raw) != vote_sign:
            strong_min = max(self.vote_params.get("strong_min", 1), 1)
            penalty = abs(vote) / strong_min
            score_raw *= 0.5 ** penalty
        final_score = float(np.tanh(score_raw))

        with self._lock:
            self._last_signal = int(np.sign(direction)) if direction else 0
            self._last_score = fused_score
            self._prev_vote = vote
            cache["_prev_raw"]["15m"] = std_15m
            cache["_prev_raw"]["1h"] = std_1h
            cache["_prev_raw"]["4h"] = std_4h
            cache["_prev_raw"]["d1"] = std_d1
            for p, raw in [
                ("15m", raw_f15m),
                ("1h", raw_f1h),
                ("4h", raw_f4h),
                ("d1", raw_fd1),
            ]:
                maxlen = 4 if p in ("15m", "1h") else 2
                cache["_raw_history"].setdefault(p, deque(maxlen=maxlen)).append(raw)

        final_details = {
            "ai": {"1h": ai_scores["1h"], "4h": ai_scores["4h"], "d1": ai_scores["d1"]},
            "factors": {"1h": fs["1h"], "4h": fs["4h"], "d1": fs["d1"]},
            "scores": {"1h": scores["1h"], "4h": scores["4h"], "d1": scores["d1"]},
            "vote": {"value": vote, "confidence": conf_vote, "ob_th": ob_th},
            "protect": {
                "oi_overheat": risk_info.get("oi_overheat"),
                "oi_threshold": risk_info.get("th_oi"),
                "crowding_factor": crowding_factor,
                "funding_conflicts": funding_conflicts,
            },
            "env": {
                "logic_score": logic_score,
                "env_score": env_score,
                "risk_score": risk_score,
            },
            "exit": {
                "regime": regime,
                "reversal_flag": rev_dir,
                "dynamic_th_final": base_th,
            },
            "grad_dir": float(grad_dir),
            "pos_size": float(pos_size),
            "short_momentum": short_mom,
            "ob_imbalance": ob_imb,
            "fast_cross": fast_cross_dir,
            "vol_ratio": vol_ratio,
            "position_tier": tier,
            "confidence_factor": confidence_factor,
            "consensus_all": risk_info.get("consensus_all"),
            "consensus_14": risk_info.get("consensus_14"),
            "consensus_4d1": risk_info.get("consensus_4d1"),
            "extreme_reversal": extreme_reversal,
            "conflict_filter_triggered": conflict_filter_triggered,
            "confirm_15m": confirm_15m,
            "reb_boost_applied": reb_boost_applied,
        }
        final_details.update(risk_info.get("local_details", {}))

        return {
            "signal": int(direction),
            "score": final_score,
            "position_size": float(round(pos_size, 4)),
            # 仅在仓位为零时记录原因，便于前端追踪
            "zero_reason": zero_reason if pos_size == 0 else None,
            "take_profit": take_profit,
            "stop_loss": stop_loss,
            "details": final_details,
        }

    def _precheck_and_direction(
        self,
        fused_score: float,
        std_1h: dict,
        std_4h: dict,
        std_d1: dict,
        std_15m: dict,
        raw_f1h: dict,
        raw_f4h: dict,
        raw_fd1: dict,
        raw_f15m: dict,
        ai_scores: dict,
        fs: dict,
        scores: dict,
        local_details: dict,
        consensus_all: bool,
        consensus_14: bool,
        vol_preds: dict,
        rise_preds: dict,
        drawdown_preds: dict,
        confirm_15m: float,
        cache: dict,
    ):
        """预检查 fused_score，并给出方向及弱票标记。

        若 ``fused_score`` 为 NaN，则立即返回无信号结果，同时更新缓存。
        """

        if fused_score is None or (isinstance(fused_score, float) and np.isnan(fused_score)):
            logging.debug("Fused score NaN, returning 0 signal")
            self._last_score = fused_score
            with self._lock:
                self._prev_raw["15m"] = std_15m
                self._prev_raw["1h"] = std_1h
                self._prev_raw["4h"] = std_4h
                self._prev_raw["d1"] = std_d1
                for p, raw in [("15m", raw_f15m), ("1h", raw_f1h), ("4h", raw_f4h), ("d1", raw_fd1)]:
                    maxlen = 4 if p in ("15m", "1h") else 2
                    self._raw_history.setdefault(p, deque(maxlen=maxlen)).append(raw)
            self._last_signal = 0
            self._cooldown = 0
            result = {
                "signal": 0,
                "score": float("nan"),
                "position_size": 0.0,
                "take_profit": None,
                "stop_loss": None,
                "details": {
                    "ai_1h": ai_scores["1h"],
                    "ai_4h": ai_scores["4h"],
                    "ai_d1": ai_scores["d1"],
                    "factors_1h": fs["1h"],
                    "factors_4h": fs["4h"],
                    "factors_d1": fs["d1"],
                    "score_1h": scores["1h"],
                    "score_4h": scores["4h"],
                    "score_d1": scores["d1"],
                    "strong_confirm_4h": local_details.get("strong_confirm_4h"),
                    "consensus_14": consensus_14,
                    "consensus_all": consensus_all,
                    "vol_pred_1h": vol_preds.get("1h"),
                    "vol_pred_4h": vol_preds.get("4h"),
                    "vol_pred_d1": vol_preds.get("d1"),
                    "rise_pred_1h": rise_preds.get("1h"),
                    "rise_pred_4h": rise_preds.get("4h"),
                    "rise_pred_d1": rise_preds.get("d1"),
                    "drawdown_pred_1h": drawdown_preds.get("1h"),
                    "drawdown_pred_4h": drawdown_preds.get("4h"),
                    "drawdown_pred_d1": drawdown_preds.get("d1"),
                    "funding_conflicts": 0,
                    "confirm_15m": confirm_15m,
                    "note": "fused_score was NaN",
                },
            }
            return result, 0, True

        direction = int(np.sign(fused_score)) if fused_score else 0
        return None, direction, False

    def _risk_checks(
        self,
        fused_score: float,
        logic_score: float,
        env_score: float,
        std_1h: dict,
        std_4h: dict,
        std_d1: dict,
        raw_f1h: dict,
        raw_f4h: dict,
        raw_fd1: dict,
        vol_preds: dict,
        open_interest: dict | None,
        all_scores_list,
        rev_dir: int,
        cache: dict,
        global_metrics: dict | None,
        symbol: str | None,
    ):
        """执行资金费率、拥挤度等风险检查"""

        return self.apply_risk_filters(
            fused_score,
            logic_score,
            env_score,
            std_1h,
            std_4h,
            std_d1,
            raw_f1h,
            raw_f4h,
            raw_fd1,
            vol_preds,
            open_interest,
            all_scores_list,
            rev_dir,
            cache,
            global_metrics,
            symbol,
        )

    def _calc_position_and_sl_tp(
        self,
        fused_score: float,
        risk_info: dict,
        logic_score: float,
        env_score: float,
        ai_scores: dict,
        fs: dict,
        scores: dict,
        std_1h: dict,
        std_4h: dict,
        std_d1: dict,
        std_15m: dict,
        raw_f1h: dict,
        raw_f4h: dict,
        raw_fd1: dict,
        raw_f15m: dict,
        vol_preds: dict,
        rise_preds: dict,
        drawdown_preds: dict,
        short_mom: float,
        ob_imb: float,
        confirm_15m: float,
        extreme_reversal: bool,
        cache: dict,
        symbol: str | None,
        ts=None,
    ):
        """根据风险结果计算仓位及止盈止损"""

        return self.finalize_position(
            fused_score,
            risk_info,
            logic_score,
            env_score,
            ai_scores,
            fs,
            scores,
            std_1h,
            std_4h,
            std_d1,
            std_15m,
            raw_f1h,
            raw_f4h,
            raw_fd1,
            raw_f15m,
            vol_preds,
            rise_preds,
            drawdown_preds,
            short_mom,
            ob_imb,
            confirm_15m,
            extreme_reversal,
            cache,
            symbol,
            ts,
        )

    def _filter_and_finalize(
        self,
        prepared: dict,
        scores: dict,
        all_scores_list,
        global_metrics,
        open_interest,
        symbol,
    ):
        """应用风险过滤并最终确定持仓"""
        risk_info = self.apply_risk_filters(
            scores["fused_score"],
            scores["logic_score"],
            scores["env_score"],
            prepared["std_1h"],
            prepared["std_4h"],
            prepared["std_d1"],
            prepared["raw_f1h"],
            prepared["raw_f4h"],
            prepared["raw_fd1"],
            scores["vol_preds"],
            open_interest,
            all_scores_list,
            prepared["rev_dir"],
            {
                "oi_overheat": scores["oi_overheat"],
                "th_oi": scores["th_oi"],
                "oi_chg": scores["oi_chg"],
                "history_scores": prepared["cache"]["history_scores"],
            },
            global_metrics,
            symbol,
        )
        if risk_info is None:
            return None, None, None, None
        risk_info["logic_score"] = scores["logic_score"]
        risk_info["env_score"] = scores["env_score"]
        risk_info["consensus_all"] = scores["consensus_all"]
        risk_info["consensus_14"] = scores["consensus_14"]
        risk_info["consensus_4d1"] = scores["consensus_4d1"]
        risk_info["local_details"] = scores["local_details"]

        result = self.finalize_position(
            risk_info["fused_score"],
            risk_info,
            scores["logic_score"],
            scores["env_score"],
            scores["ai_scores"],
            scores["fs"],
            scores["scores"],
            prepared["std_1h"],
            prepared["std_4h"],
            prepared["std_d1"],
            prepared["std_15m"],
            prepared["raw_f1h"],
            prepared["raw_f4h"],
            prepared["raw_fd1"],
            prepared["raw_f15m"],
            scores["vol_preds"],
            scores["rise_preds"],
            scores["drawdown_preds"],
            scores["short_mom"],
            scores["ob_imb"],
            scores["confirm_15m"],
            scores["extreme_reversal"],
            prepared["cache"],
            symbol,
            prepared.get("ts"),
        )
        return result, risk_info["fused_score"], risk_info["base_th"], risk_info

    def generate_signal(
        self,
        features_1h,
        features_4h,
        features_d1,
        features_15m=None,
        all_scores_list=None,
        raw_features_1h=None,
        raw_features_4h=None,
        raw_features_d1=None,
        raw_features_15m=None,
        *,
        global_metrics=None,
        open_interest=None,
        order_book_imbalance=None,
        symbol=None,
    ):
        """生成单个交易信号。

        Args:
            features_1h: 1h 周期标准化特征字典。
            features_4h: 4h 周期标准化特征字典。
            features_d1: d1 周期标准化特征字典。
            features_15m: 可选的 15m 周期特征。
            all_scores_list: 所有币种得分列表。
            raw_features_1h: 1h 原始特征。
            raw_features_4h: 4h 原始特征。
            raw_features_d1: d1 原始特征。
            raw_features_15m: 15m 原始特征。
            global_metrics: 全局市场指标。
            open_interest: OI 数据。
            order_book_imbalance: L2 买卖盘差值比。
            symbol: 币种符号。

        Returns:
            包含 ``signal``、``score``、``position_size`` 等字段的字典。
        """
        prepared = self._prepare_inputs(
            features_1h,
            features_4h,
            features_d1,
            features_15m,
            raw_features_1h,
            raw_features_4h,
            raw_features_d1,
            raw_features_15m,
            order_book_imbalance,
            symbol,
        )

        scores = self._compute_scores(
            prepared["pf_1h"],
            prepared["pf_4h"],
            prepared["pf_d1"],
            prepared["pf_15m"],
            prepared["deltas"],
            global_metrics,
            open_interest,
            prepared["ob_imb"],
            symbol,
        )

        fused_score = scores["fused_score"]
        logic_score = scores["logic_score"]
        env_score = scores["env_score"]
        risk_score = scores["risk_score"]
        fs = scores["fs"]
        scores = scores["scores"]
        local_details = scores["local_details"]
        consensus_all = scores["consensus_all"]
        consensus_14 = scores["consensus_14"]
        consensus_4d1 = scores["consensus_4d1"]
        short_mom = scores["short_mom"]
        confirm_15m = scores["confirm_15m"]
        oi_overheat = scores["oi_overheat"]
        th_oi = scores["th_oi"]
        oi_chg = scores["oi_chg"]
        ob_imb = scores["ob_imb"]
        ai_scores = scores["ai_scores"]
        vol_preds = scores["vol_preds"]
        rise_preds = scores["rise_preds"]
        drawdown_preds = scores["drawdown_preds"]
        extreme_reversal = scores["extreme_reversal"]
        std_1h = prepared["std_1h"]
        std_4h = prepared["std_4h"]
        std_d1 = prepared["std_d1"]
        std_15m = prepared["std_15m"]
        raw_f1h = prepared["raw_f1h"]
        raw_f4h = prepared["raw_f4h"]
        raw_fd1 = prepared["raw_fd1"]
        raw_f15m = prepared["raw_f15m"]
        ts = prepared["ts"]
        cache = prepared["cache"]
        rev_dir = prepared["rev_dir"]

        pre_res, _, _ = self._precheck_and_direction(
            fused_score,
            std_1h,
            std_4h,
            std_d1,
            std_15m,
            raw_f1h,
            raw_f4h,
            raw_fd1,
            raw_f15m,
            ai_scores,
            fs,
            scores,
            local_details,
            consensus_all,
            consensus_14,
            vol_preds,
            rise_preds,
            drawdown_preds,
            confirm_15m,
            cache,
        )
        if pre_res is not None:
            return pre_res

        risk_info = self._risk_checks(
            fused_score,
            logic_score,
            env_score,
            std_1h,
            std_4h,
            std_d1,
            raw_f1h,
            raw_f4h,
            raw_fd1,
            vol_preds,
            open_interest,
            all_scores_list,
            rev_dir,
            {
                "oi_overheat": oi_overheat,
                "th_oi": th_oi,
                "oi_chg": oi_chg,
                "history_scores": cache["history_scores"],
            },
            global_metrics,
            symbol,
        )
        if risk_info is None:
            logger.debug("step=%s fused=%.3f risk filtered", ts, fused_score)
            return None
        risk_info["logic_score"] = logic_score
        risk_info["env_score"] = env_score
        risk_info["consensus_all"] = consensus_all
        risk_info["consensus_14"] = consensus_14
        risk_info["consensus_4d1"] = consensus_4d1
        risk_info["local_details"] = local_details

        result = self._calc_position_and_sl_tp(
            risk_info["fused_score"],
            risk_info,
            logic_score,
            env_score,
            ai_scores,
            fs,
            scores,
            std_1h,
            std_4h,
            std_d1,
            std_15m,
            raw_f1h,
            raw_f4h,
            raw_fd1,
            raw_f15m,
            vol_preds,
            rise_preds,
            drawdown_preds,
            short_mom,
            ob_imb,
            confirm_15m,
            extreme_reversal,
            cache,
            symbol,
            ts,
        )
        base_th = risk_info["base_th"]
        fused_score = risk_info["fused_score"]
        if result is None:
            logger.debug(
                "step=%s fused=%.3f th=%.3f position skipped",
                ts,
                fused_score,
                base_th,
            )
            return None
        if all_scores_list is None:
            all_scores_list = self.all_scores_list
        logger.debug(
            "step=%s fused=%.3f th=%.3f pos=%.4f",
            ts,
            fused_score,
            base_th,
            result.get("position_size", 0.0),
        )
        self._diagnostic = {
            "fused_score": fused_score,
            "base_th": base_th,
            "scores": scores,
            "risk_info": risk_info,
        }
        return result

    def _diagnose(self):
        """Return diagnostics of the last ``generate_signal`` call."""
        return getattr(self, "_diagnostic", {}).copy()

    def generate_signal_batch(
        self,
        feats_1h_list,
        feats_4h_list,
        feats_d1_list,
        feats_15m_list=None,
        *,
        global_metrics=None,
        open_interest=None,
        order_book_imbalance=None,
        symbols=None,
    ):
        """Batch version of :meth:`generate_signal`.

        Args:
            feats_1h_list: Sequence of 1h feature dicts.
            feats_4h_list: Sequence of 4h feature dicts.
            feats_d1_list: Sequence of d1 feature dicts.
            feats_15m_list: Optional sequence of 15m feature dicts.
            global_metrics: Optional list or single metrics dict.
            open_interest: Optional list or single OI dict.
            order_book_imbalance: Optional list or single OB imbalance.
            symbols: Optional sequence of symbols.

        Returns:
            List of signal result dicts in the same order as input.
        """
        results = []
        for i, f1 in enumerate(feats_1h_list):
            gm = global_metrics[i] if isinstance(global_metrics, list) else global_metrics
            oi = open_interest[i] if isinstance(open_interest, list) else open_interest
            ob = (
                order_book_imbalance[i]
                if isinstance(order_book_imbalance, list)
                else order_book_imbalance
            )
            sym = symbols[i] if symbols else None
            f4 = feats_4h_list[i]
            fd = feats_d1_list[i]
            f15 = feats_15m_list[i] if feats_15m_list else None
            results.append(
                self.generate_signal(
                    f1,
                    f4,
                    fd,
                    f15,
                    None,
                    None,
                    None,
                    None,
                    global_metrics=gm,
                    open_interest=oi,
                    order_book_imbalance=ob,
                    symbol=sym,
                )
            )
        return results


if __name__ == "__main__":
    logging.basicConfig(level=logging.WARNING, format="%(asctime)s %(levelname)s %(message)s")<|MERGE_RESOLUTION|>--- conflicted
+++ resolved
@@ -3039,7 +3039,7 @@
             ),
             consensus_all=risk_info.get("consensus_all", False),
         )
-<<<<<<< HEAD
+
         pos_size, direction, zero_reason = self._apply_position_filters(
             pos_size,
             direction,
@@ -3052,28 +3052,6 @@
             conflict_filter_triggered=conflict_filter_triggered,
             zero_reason=zero_reason,
         )
-=======
-
-
-        if funding_conflicts > self.veto_level:
-            direction = 0
-            pos_size = 0.0
-            # 资金费率多次冲突，观望
-            zero_reason = zero_reason or ZeroReason.FUNDING_CONFLICT.value
-
-        if risk_info.get("oi_overheat"):
-            pos_size *= 0.5
-
-        pos_map = base_th * 2.0
-        if risk_score > 1 or logic_score < -0.3:
-            pos_map = min(pos_map, 0.5)
-        pos_size = min(pos_size, pos_map)
-        if conflict_filter_triggered:
-            pos_size = 0.0
-            direction = 0
-            # 因子冲突过滤触发
-            zero_reason = zero_reason or ZeroReason.CONFLICT_FILTER.value
->>>>>>> b47d9817
 
         price = (raw_f1h or std_1h).get("close", 0)
         if raw_f4h is not None and "atr_pct_4h" in raw_f4h:
