--- conflicted
+++ resolved
@@ -2932,14 +2932,13 @@
             ),
             consensus_all=risk_info.get("consensus_all", False),
         )
-<<<<<<< HEAD
+
         if weak_vote:
             direction = 0
             pos_size = 0.0
             # 多因子投票强度不足，直接过滤
             zero_reason = zero_reason or ZeroReason.VOTE_FILTER.value
-=======
->>>>>>> 648a8f0d
+
         if funding_conflicts > self.veto_level:
             direction = 0
             pos_size = 0.0
