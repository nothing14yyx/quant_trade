# -*- coding: utf-8 -*-
"""Robust signal generation utilities and classes.

模块分组:
    1. **core classes & public API** - ``RobustSignalGenerator``,
       ``SignalThresholdParams``
    2. **helpers / math utilities** - ``softmax``, ``sigmoid`` 等
    3. **runtime adapters / threading helpers** - 权重更新线程与缓存相关函数
"""

import numpy as np
import math
import shap
from quant_trade.utils.soft_clip import soft_clip

import pandas as pd
from collections import Counter, deque, OrderedDict
from pathlib import Path
import yaml
import json
import threading
import logging
import time
import warnings
import os

from .config_manager import ConfigManager
from .ai_model_predictor import AIModelPredictor
from .risk_manager import RiskManager
from .feature_processor import FeatureProcessor
from .constants import ZeroReason
from scipy.special import inv_boxcox

logger = logging.getLogger(__name__)
pd.set_option('future.no_silent_downcasting', True)
# Set module logger to WARNING by default so importing modules can
# configure their own verbosity without receiving this module's INFO logs.
logger.setLevel(logging.WARNING)

# 默认配置路径
CONFIG_PATH = Path(__file__).resolve().parent / "utils" / "config.yaml"


# ---------- 默认常量 ----------
# 退出信号滞后 bar 数默认值
EXIT_LAG_BARS_DEFAULT = 0

# AI 投票与仓位参数默认值


def _load_default_ai_dir_eps(path: Path) -> float:
    """从配置文件读取 ai_dir_eps，若失败则返回 0.04"""
    try:
        with open(path, "r", encoding="utf-8") as f:
            cfg = yaml.safe_load(f) or {}
        return cfg.get("vote_system", {}).get("ai_dir_eps", 0.04)
    except Exception:
        return 0.04


DEFAULT_AI_DIR_EPS = _load_default_ai_dir_eps(CONFIG_PATH)
DEFAULT_POS_K_RANGE = 0.40    # 震荡市仓位乘数
DEFAULT_POS_K_TREND = 0.60    # 趋势市仓位乘数
DEFAULT_LOW_BASE = 0.06       # 动态阈值下限
DEFAULT_LOW_VOL_RATIO = 0.2   # 低量能阈值
DEFAULT_CACHE_MAXSIZE = 300   # 缓存默认大小

# 统一导出
DEFAULTS = {
    "exit_lag_bars": EXIT_LAG_BARS_DEFAULT,
    "ai_dir_eps": DEFAULT_AI_DIR_EPS,
    "pos_k_range": DEFAULT_POS_K_RANGE,
    "pos_k_trend": DEFAULT_POS_K_TREND,
    "low_base": DEFAULT_LOW_BASE,
    "low_vol_ratio": DEFAULT_LOW_VOL_RATIO,
    "cache_maxsize": DEFAULT_CACHE_MAXSIZE,
    "risk_filters_enabled": True,
}

SAFE_FALLBACKS = set(DEFAULTS.keys()) | {
    "history_scores",
    "oi_change_history",
    "btc_dom_history",
    "eth_dom_history",
    "ic_history",
    "_lock",
    "_prev_raw",
    "_raw_history",
    "symbol_data",
    "calibrators",
    "core_keys",
    "delta_params",
    "vote_params",
    "vote_weights",
    "risk_manager",
    "all_scores_list",
    "_equity_drawdown",
    "_last_score",
    "_last_signal",
    "_prev_vote",
    "_exit_lag",
    "_cooldown",
    "_volume_checked",
    "_stop_event",
    "_weight_thread",
    "cycle_weight",
    "flip_coeff",
    "flip_confirm_bars",
    "veto_level",
    "ic_scores",
    "th_down_d1",
    "min_trend_align",
    "_ai_score_cache",
    "_factor_cache",
    "_factor_score_cache",
    "_fuse_cache",
    "rebound_cooldown",
    "last_rebound_ts",
    "risk_filters_enabled",
}

from dataclasses import dataclass
from quant_trade.utils import get_cfg_value, collect_feature_cols, get_feat


@dataclass
class SignalThresholdParams:
    """Container for all signal threshold related parameters."""

    base_th: float = 0.08
    gamma: float = 0.9
    min_pos: float = 0.05
    quantile: float = 0.80
    low_base: float = DEFAULT_LOW_BASE
    rev_boost: float = 0.15
    rev_th_mult: float = 0.60
    atr_mult: float = 4.0
    funding_mult: float = 8.0
    adx_div: float = 100.0

    @classmethod
    def from_cfg(cls, cfg: dict | None):
        cfg = cfg or {}
        return cls(
            base_th=float(get_cfg_value(cfg, "base_th", cls.base_th)),
            gamma=float(get_cfg_value(cfg, "gamma", cls.gamma)),
            min_pos=float(get_cfg_value(cfg, "min_pos", cls.min_pos)),
            quantile=float(get_cfg_value(cfg, "quantile", cls.quantile)),
            low_base=float(get_cfg_value(cfg, "low_base", cls.low_base)),
            rev_boost=float(get_cfg_value(cfg, "rev_boost", cls.rev_boost)),
            rev_th_mult=float(get_cfg_value(cfg, "rev_th_mult", cls.rev_th_mult)),
            atr_mult=float(get_cfg_value(cfg, "atr_mult", cls.atr_mult)),
            funding_mult=float(get_cfg_value(cfg, "funding_mult", cls.funding_mult)),
            adx_div=float(get_cfg_value(cfg, "adx_div", cls.adx_div)),
        )


@dataclass
class DynamicThresholdParams:
    """Parameters controlling ATR, funding and ADX impact on threshold."""

    atr_mult: float = 4.0
    atr_cap: float = 0.10
    funding_mult: float = 8.0
    funding_cap: float = 0.08
    adx_div: float = 100.0
    adx_cap: float = 0.04

    @classmethod
    def from_cfg(cls, cfg: dict | None):
        cfg = cfg or {}
        return cls(
            atr_mult=float(get_cfg_value(cfg, "atr_mult", cls.atr_mult)),
            atr_cap=float(get_cfg_value(cfg, "atr_cap", cls.atr_cap)),
            funding_mult=float(get_cfg_value(cfg, "funding_mult", cls.funding_mult)),
            funding_cap=float(get_cfg_value(cfg, "funding_cap", cls.funding_cap)),
            adx_div=float(get_cfg_value(cfg, "adx_div", cls.adx_div)),
            adx_cap=float(get_cfg_value(cfg, "adx_cap", cls.adx_cap)),
        )

@dataclass
class RobustSignalGeneratorConfig:
    """初始化 ``RobustSignalGenerator`` 所需的参数容器."""

    model_paths: dict
    feature_cols_1h: list[str]
    feature_cols_4h: list[str]
    feature_cols_d1: list[str]
    history_window: int = 679
    symbol_categories: dict[str, str] | None = None
    config_path: str | Path = CONFIG_PATH
    core_keys: dict | None = None
    delta_params: dict | None = None
    min_weight_ratio: float = 0.6
    th_window: int = 60
    th_decay: float = 2.0
    enable_ai: bool = True

    @classmethod
    def from_file(cls, path: str | Path):
        """从 YAML/JSON 文件加载配置."""
        with open(path, "r", encoding="utf-8") as f:
            if str(path).endswith((".yml", ".yaml")):
                cfg = yaml.safe_load(f) or {}
            else:
                cfg = json.load(f)
        return cls.from_cfg(cfg, path)

    @classmethod
    def from_cfg(cls, cfg: dict, path: str | Path | None = None):
        """从字典创建配置对象."""
        path = path or cfg.get("config_path", CONFIG_PATH)
        db_cfg = cfg.get("delta_boost", {})
        enable_ai = cfg.get("enable_ai")
        if enable_ai is None:
            enable_ai = os.environ.get("ENABLE_AI", "1") == "1"
        return cls(
            model_paths=cfg.get("models", {}),
            feature_cols_1h=collect_feature_cols(cfg, "1h"),
            feature_cols_4h=collect_feature_cols(cfg, "4h"),
            feature_cols_d1=collect_feature_cols(cfg, "d1"),
            history_window=cfg.get("history_window", 679),
            symbol_categories=cfg.get("symbol_categories"),
            config_path=path,
            core_keys=db_cfg.get("core_keys"),
            delta_params=db_cfg.get("params"),
            min_weight_ratio=cfg.get("min_weight_ratio", 0.6),
            th_window=cfg.get("th_window", 60),
            th_decay=cfg.get("th_decay", 2.0),
            enable_ai=enable_ai,
        )




def softmax(x):
    """简单 softmax 实现"""
    arr = np.asarray(x, dtype=float)
    result = np.full_like(arr, np.nan)
    valid = arr[~np.isnan(arr)]
    if valid.size == 0:
        return result
    ex = np.exp(valid - np.nanmax(valid))
    result[~np.isnan(arr)] = ex / ex.sum()
    return result


def sigmoid(x):
    """标准 sigmoid 函数"""
    return 1 / (1 + np.exp(-x))


def smooth_score(history_scores, window: int = 3) -> float:
    """简单滑动平均, 返回最近 ``window`` 个得分的均值."""
    if not history_scores:
        return 0.0
    arr = np.asarray(list(history_scores)[-window:], dtype=float)
    if arr.size == 0:
        return 0.0
    return float(np.nanmean(arr))


def smooth_series(history_scores, window: int = 10, alpha: float = 0.2):
    """Return exponentially smoothed series of last ``window`` scores."""
    if not history_scores:
        return []
    arr = np.asarray(list(history_scores)[-window:], dtype=float)
    if arr.size == 0:
        return []
    ema = arr[0]
    smoothed = [ema]
    for val in arr[1:]:
        ema = alpha * val + (1 - alpha) * ema
        smoothed.append(ema)
    return smoothed


def weighted_quantile(values, q, sample_weight=None):
    """Return the weighted quantile of *values* at quantile *q*."""
    values = np.asarray(values, dtype=float)
    if values.size == 0:
        return float("nan")
    if sample_weight is None:
        return float(np.quantile(values, q))
    sample_weight = np.asarray(sample_weight, dtype=float)
    sorter = np.argsort(values)
    values = values[sorter]
    sample_weight = sample_weight[sorter]
    cdf = np.cumsum(sample_weight)
    cdf /= cdf[-1]
    return float(np.interp(q, cdf, values))


@dataclass
class DynamicThresholdInput:
    """Container for metrics used in dynamic threshold calculation."""

    atr: float
    adx: float
    bb_width_chg: float | None = None
    channel_pos: float | None = None
    funding: float = 0.0
    atr_4h: float | None = None
    adx_4h: float | None = None
    atr_d1: float | None = None
    adx_d1: float | None = None
    pred_vol: float | None = None
    pred_vol_4h: float | None = None
    pred_vol_d1: float | None = None
    vix_proxy: float | None = None
    regime: str | None = None
    reversal: bool = False


@dataclass
class PeriodFeatures:
    """Wrapper of normalized and raw features for one period."""

    std: dict
    raw: dict

def _calc_history_base(history, base, quantile, window, decay, limit=None):
    """Helper to compute threshold base from history with optional decay."""
    if history is None:
        return base
    if isinstance(history, np.ndarray):
        arr = history[-window:].astype(float)
    else:
        if len(history) == 0:
            return base
        arr = np.asarray(list(history)[-window:], dtype=float)
    arr = arr[~np.isnan(arr)]
    if arr.size == 0:
        return base
    arr = np.abs(arr)
    if arr.size == 0:
        return base
    if decay and decay != 1.0:
        w = np.exp(-decay * np.arange(arr.size)[::-1])
        qv = weighted_quantile(arr, quantile, w)
    else:
        qv = float(np.quantile(arr, quantile))
    if not math.isnan(qv):
        base = max(base, qv)
    if limit is not None and base > limit:
        base = limit
    return base


def risk_budget_threshold(values, *, quantile=0.95, decay=None):
    """根据历史风险指标计算风险预算阈值"""

    if not values:
        return float("nan")
    arr = np.asarray(values, dtype=float)
    arr = arr[~np.isnan(arr)]
    if arr.size == 0:
        return float("nan")
    arr = np.abs(arr)
    if decay:
        w = np.exp(-decay * np.arange(arr.size)[::-1])
        return weighted_quantile(arr, quantile, w)
    return float(np.quantile(arr, quantile))


def adjust_score(
    score: float,
    sentiment: float,
    alpha: float = 0.5,
    *,
    cap_scale: float = 0.7,
    cap_threshold: float = -0.5,
) -> float:
    """根据情绪值调整分数并在负面过强时进一步削弱"""

    if abs(sentiment) <= 0.5:
        return score

    scale = 1 + alpha * np.sign(score) * sentiment
    scale = float(np.clip(scale, 0.6, 1.5))
    adjusted = score * scale

    return cap_positive(adjusted, sentiment, cap_scale, cap_threshold)


def volume_guard(
    score: float,
    ratio: float | None,
    roc: float | None,
    *,
    weak: float = 0.85,
    over: float = 0.9,
    ratio_low: float = -0.5,
    ratio_high: float = 1.5,
    roc_low: float = -20,
    roc_high: float = 100,
) -> float:
    """量能不足或异常时压缩得分"""
    if ratio is None or roc is None:
        return score
    if ratio < ratio_low or roc < roc_low:
        return score * weak
    extreme_ratio = ratio_high * 2
    extreme_roc = roc_high * 1.5
    if ratio_high <= ratio < extreme_ratio and roc_low < roc < extreme_roc:
        mult = 1 + 0.05 * np.sign(score)
        return score * mult
    if ratio >= extreme_ratio or roc >= extreme_roc:
        mult = 1 + (over - 1) * np.sign(score)
        return score * mult
    return score


def cap_positive(
    score: float,
    sentiment: float,
    scale: float = 0.7,
    threshold: float = -0.5,
) -> float:
    """若负面情绪过强则按比例削弱正分"""
    if sentiment <= threshold and score > 0:
        return score * scale
    if sentiment >= 0.5 and score < 0:
        return score * scale
    return score


def fused_to_risk(
    fused_score: float,
    logic_score: float,
    env_score: float,
    *,
    cap: float = 5.0,
) -> float:
    """按安全分母计算并限制 risk score"""
    return RiskManager(cap).fused_to_risk(fused_score, logic_score, env_score)




def sigmoid_dir(score: float, base_th: float, gamma: float) -> float:
    """根据分数计算梯度方向强度, 结果范围 [-1, 1]"""
    amp = np.tanh((abs(score) - base_th) / gamma)
    return np.sign(score) * max(0.0, amp)


def sigmoid_confidence(vote: float, strong_min: float, conf_min: float = 1.0) -> float:
    """根据投票结果计算置信度, 下限由 ``conf_min`` 控制"""
    conf = 1 / (1 + np.exp(-4 * (abs(vote) - strong_min)))
    return max(conf_min, conf)

class RobustSignalGenerator:
    """多周期 AI + 多因子 融合信号生成器。

    - 支持动态阈值与极端行情防护
    - 可通过 :func:`update_ic_scores` 读取历史数据并计算因子 IC
      用于动态调整权重
    - Δ-boost 逻辑现已参数化，可通过 config 或 core_keys / delta_params 定制。
    """

    DEFAULT_CORE_KEYS = {
        "1h": [
            "rsi_1h",
            "macd_hist_1h",
            "ema_diff_1h",
            "atr_pct_1h",
            "vol_ma_ratio_long_1h",
            "funding_rate_1h",
            "support_level_1h",
            "resistance_level_1h",
            "break_support_1h",
            "break_resistance_1h",
            "pivot_r1_1h",
            "pivot_s1_1h",
            "close_vs_pivot_1h",
            "close_vs_vpoc_1h",
        ],
        "4h": [
            "rsi_4h",
            "macd_hist_4h",
            "ema_diff_4h",
            "support_level_4h",
            "resistance_level_4h",
            "break_support_4h",
            "break_resistance_4h",
            "pivot_r1_4h",
            "pivot_s1_4h",
            "close_vs_pivot_4h",
            "close_vs_vpoc_4h",
        ],
        "d1": [
            "rsi_d1",
            "macd_hist_d1",
            "ema_diff_d1",
            "support_level_d1",
            "resistance_level_d1",
            "break_support_d1",
            "break_resistance_d1",
            "pivot_r1_d1",
            "pivot_s1_d1",
            "close_vs_pivot_d1",
            "close_vs_vpoc_d1",
        ],
        "15m": [
            "rsi_15m",
            "macd_hist_15m",
            "ema_diff_15m",
            "vol_ma_ratio_long_15m",
            "boll_perc_15m",
        ],
    }

    DELTA_PARAMS = {
        "rsi": (5, 1.0, 0.041240513465936865),
        "macd_hist": (0.002, 100.0, 0.04692765796003099),
        "ema_diff": (0.001, 100.0, 0.027575018892921296),
        "atr_pct": (0.002, 100.0, 0.043846952847679616),
        "vol_ma_ratio": (0.2, 1.0, 0.040166055587889486),
        "funding_rate": (0.0005, 10000, 0.04853152284745718),
        "close_vs_pivot": (0.01, 20, 0.04),
        "close_vs_vpoc": (0.01, 20, 0.04),
    }

    VOTE_PARAMS = {
        "weight_ai": 3,
        "strong_min": 3,
        "conf_min": 0.30,
    }

    def __init__(self, config: RobustSignalGeneratorConfig, *, cache_maxsize: int = DEFAULT_CACHE_MAXSIZE):
        """初始化 ``RobustSignalGenerator``。

        Args:
            config: 配置对象 :class:`RobustSignalGeneratorConfig`。
            cache_maxsize: 缓存的最大条目数量。
        """
        model_paths = config.model_paths
        feature_cols_1h = config.feature_cols_1h
        feature_cols_4h = config.feature_cols_4h
        feature_cols_d1 = config.feature_cols_d1
        history_window = config.history_window
        symbol_categories = config.symbol_categories
        config_path = config.config_path
        core_keys = config.core_keys
        delta_params = config.delta_params
        min_weight_ratio = config.min_weight_ratio
        th_window = config.th_window
        th_decay = config.th_decay
        self.enable_ai = config.enable_ai

        # 多线程访问历史数据时的互斥锁
        # 使用 RLock 以便在部分函数中嵌套调用
        self._lock = threading.RLock()

<<<<<<< HEAD
        # 使用独立模块加载 AI 模型
        # 默认为禁用, 设置环境变量 ``ENABLE_AI=1`` 时启用
        if os.environ.get("ENABLE_AI", "0") == "1":
=======
        # 使用独立模块加载 AI 模型，可通过 ``enable_ai`` 配置或环境变量控制
        if self.enable_ai:
>>>>>>> 41a07edb
            self.ai_predictor = AIModelPredictor(model_paths)
            self.models = self.ai_predictor.models
            self.calibrators = self.ai_predictor.calibrators
        else:
            self.ai_predictor = None
            self.models = {}
            self.calibrators = {}

        # 特征处理器
        self.feature_processor = FeatureProcessor(
            feature_cols_1h, feature_cols_4h, feature_cols_d1
        )

        # 保留原始特征列属性供外部使用
        self.feature_cols_1h = feature_cols_1h
        self.feature_cols_4h = feature_cols_4h
        self.feature_cols_d1 = feature_cols_d1

        # 缓存标准化特征列索引，减少 DataFrame 查找开销
        self._std_index_cache = {p: None for p in ("15m", "1h", "4h", "d1")}

        # 配置管理
        self.config_manager = ConfigManager(config_path)
        cfg = self.config_manager.cfg
        self.cfg = cfg
        self.risk_filters_enabled = cfg.get("risk_filters_enabled", True)
        fe_cfg = cfg.get("feature_engineering", {})
        self.rise_transform = fe_cfg.get("rise_transform", "none")
        self.boxcox_lambda_path = Path(
            fe_cfg.get("boxcox_lambda_path", "scalers/rise_boxcox_lambda.json")
        )
        if self.rise_transform == "boxcox" and self.boxcox_lambda_path.is_file():
            with open(self.boxcox_lambda_path, "r", encoding="utf-8") as f:
                self.boxcox_lambda = json.load(f)
        else:
            self.boxcox_lambda = {}
        self.signal_threshold_cfg = get_cfg_value(cfg, "signal_threshold", {})
        if "low_base" not in self.signal_threshold_cfg:
            self.signal_threshold_cfg["low_base"] = DEFAULT_LOW_BASE
        self.dynamic_threshold_cfg = get_cfg_value(cfg, "dynamic_threshold", {})
        dyn_cfg = self.dynamic_threshold_cfg
        self.smooth_window = get_cfg_value(dyn_cfg, "smooth_window", 20)
        self.smooth_alpha = get_cfg_value(dyn_cfg, "smooth_alpha", 0.2)
        self.smooth_limit = get_cfg_value(dyn_cfg, "smooth_limit", 1.0)
        db_cfg = get_cfg_value(cfg, "delta_boost", {})
        self.core_keys = core_keys or get_cfg_value(db_cfg, "core_keys", self.DEFAULT_CORE_KEYS)
        self.delta_params = delta_params or get_cfg_value(db_cfg, "params", self.DELTA_PARAMS)
        vote_cfg = get_cfg_value(cfg, "vote_system", {})
        self.vote_params = {
            "weight_ai": vote_cfg.get("weight_ai", self.VOTE_PARAMS["weight_ai"]),
            "strong_min": vote_cfg.get("strong_min", self.VOTE_PARAMS["strong_min"]),
            "conf_min": vote_cfg.get("conf_min", self.VOTE_PARAMS["conf_min"]),
        }
        self.ai_dir_eps = get_cfg_value(vote_cfg, "ai_dir_eps", DEFAULT_AI_DIR_EPS)
        self.vote_weights = get_cfg_value(
            cfg,
            "vote_weights",
            {
                "ai": self.vote_params["weight_ai"],
                "short_mom": 1,
                "vol_breakout": 1,
                "trend": 1,
                "confirm_15m": 1,
            },
        )
        self.regime_vote_weights = get_cfg_value(cfg, "regime_vote_weights", {})

        filters_cfg = get_cfg_value(cfg, "signal_filters", {})
        # ↓ 放宽阈值，防止信号被过度过滤
        self.signal_filters = {
            "min_vote": get_cfg_value(filters_cfg, "min_vote", 1),
            "confidence_vote": get_cfg_value(filters_cfg, "confidence_vote", 0.12),
            "conf_min": get_cfg_value(filters_cfg, "conf_min", 0.25),
        }

        pc_cfg = get_cfg_value(cfg, "position_coeff", {})
        self.pos_coeff_range = get_cfg_value(pc_cfg, "range", DEFAULT_POS_K_RANGE)
        self.pos_coeff_trend = get_cfg_value(pc_cfg, "trend", DEFAULT_POS_K_TREND)
        self.low_vol_ratio = get_cfg_value(
            cfg,
            "low_vol_ratio",
            get_cfg_value(pc_cfg, "low_vol_ratio", DEFAULT_LOW_VOL_RATIO),
        )

        self.sentiment_alpha = get_cfg_value(cfg, "sentiment_alpha", 0.5)
        self.cap_positive_scale = get_cfg_value(cfg, "cap_positive_scale", 0.7)
        self.tp_sl_cfg = get_cfg_value(cfg, "tp_sl", {})
        vg_cfg = get_cfg_value(cfg, "volume_guard", {})
        self.volume_guard_params = {
            "weak": get_cfg_value(vg_cfg, "weak_scale", 0.90),
            "over": get_cfg_value(vg_cfg, "over_scale", 0.9),
            "ratio_low": get_cfg_value(vg_cfg, "ratio_low", 0.5),
            "ratio_high": get_cfg_value(vg_cfg, "ratio_high", 2.0),
            "roc_low": get_cfg_value(vg_cfg, "roc_low", -20),
            "roc_high": get_cfg_value(vg_cfg, "roc_high", 100),
        }
        ob_cfg = get_cfg_value(cfg, "ob_threshold", {})
        self.ob_th_params = {
            "min_ob_th": get_cfg_value(ob_cfg, "min_ob_th", 0.15),
            "dynamic_factor": get_cfg_value(ob_cfg, "dynamic_factor", 0.08),
        }
        # 风险管理器
        self.risk_manager = RiskManager()
        self.exit_lag_bars = get_cfg_value(cfg, "exit_lag_bars", EXIT_LAG_BARS_DEFAULT)
        oi_cfg = get_cfg_value(cfg, "oi_protection", {})
        self.oi_scale = get_cfg_value(oi_cfg, "scale", 0.8)
        self.max_same_direction_rate = get_cfg_value(oi_cfg, "crowding_threshold", 0.95)
        self.veto_level = get_cfg_value(cfg, "veto_level", 0.7)
        self.veto_conflict_count = get_cfg_value(cfg, "veto_conflict_count", 1)
        self.flip_coeff = get_cfg_value(cfg, "flip_coeff", 0.3)
        self.flip_confirm_bars = get_cfg_value(cfg, "flip_confirm_bars", 3)
        cw_cfg = get_cfg_value(cfg, "cycle_weight", {})
        self.cycle_weight = {
            "strong": get_cfg_value(cw_cfg, "strong", 1.2),
            "weak": get_cfg_value(cw_cfg, "weak", 0.8),
            "opposite": get_cfg_value(cw_cfg, "opposite", 0.5),
        }
        regime_cfg = get_cfg_value(cfg, "regime", {})
        self.regime_adx_trend = get_cfg_value(regime_cfg, "adx_trend", 25)
        self.regime_adx_range = get_cfg_value(regime_cfg, "adx_range", 20)

        risk_adj_cfg = get_cfg_value(cfg, "risk_adjust", {})
        self.risk_adjust_factor = get_cfg_value(risk_adj_cfg, "factor", 0.9)
        self.risk_adjust_threshold = get_cfg_value(
            cfg,
            "risk_adjust_threshold",
            0.03,
        )

        protect_cfg = get_cfg_value(cfg, "protection_limits", {})
        self.risk_score_limit = get_cfg_value(protect_cfg, "risk_score", 1.0)
        self.crowding_limit = get_cfg_value(
            cfg, "crowding_limit", get_cfg_value(protect_cfg, "crowding", 1.05)
        )

        self.max_position = get_cfg_value(cfg, "max_position", 0.3)
        self.risk_scale = get_cfg_value(cfg, "risk_scale", 1.0)
        self.min_trend_align = get_cfg_value(cfg, "min_trend_align", 3)
        self.th_down_d1 = get_cfg_value(self.cfg, "th_down_d1", 0.74)
        self.min_weight_ratio = min_weight_ratio
        self.th_window = th_window
        self.th_decay = th_decay

        # 静态因子权重（后续可由动态IC接口进行更新）
        _base_weights = {
            "ai": 0.0,
            "trend": 0.15,
            "momentum": 0.2,
            "volatility": 0.35,
            "volume": 0.15,
            "sentiment": 0.0,
            "funding": 0.15,
        }
        cfg_bw = get_cfg_value(cfg, "base_weights", _base_weights)
        total_w = sum(cfg_bw.values())
        if total_w <= 0:
            total_w = 1.0
        self.base_weights = {k: float(cfg_bw.get(k, _base_weights.get(k, 0.0))) / total_w for k in _base_weights.keys()}

        # 当前权重，初始与 base_weights 相同
        self.current_weights = self.base_weights.copy()

        # 初始化各因子对应的IC分数，可在配置文件中覆盖
        cfg_ic = cfg.get("ic_scores")
        if isinstance(cfg_ic, dict):
            self.ic_scores = {k: float(cfg_ic.get(k, 1.0)) for k in self.base_weights.keys()}
        else:
            self.ic_scores = {k: 1.0 for k in self.base_weights.keys()}
        # 保存各因子IC的滑窗历史，便于做滚动平均
        self.ic_history = {k: deque(maxlen=history_window) for k in self.base_weights.keys()}

        # 用于存储历史融合得分，方便计算动态阈值（最大长度由 history_window 指定）
        self.history_scores = deque(maxlen=history_window)

        # 全局得分列表用于拥挤度保护
        self.all_scores_list = deque(maxlen=500)

        # 保存近期 OI 变化率，便于自适应过热阈值
        self.oi_change_history = deque(maxlen=history_window)
        # 记录BTC Dominance历史，计算短期与长期差异
        self.btc_dom_history = deque(maxlen=history_window)
        # 记录ETH Dominance历史，供市场偏好判断
        self.eth_dom_history = deque(maxlen=history_window)

        # 记录每次信号的因子贡献分解结果
        self.factor_breakdown_history = deque(maxlen=history_window)

        # 币种与板块的映射，用于板块热度修正
        self.symbol_categories = {k.upper(): v for k, v in (symbol_categories or {}).items()}
        # 各币种独立缓存
        self.symbol_data = {}

        # 缓存原始特征与内部状态
        self._raw_history = {
            "15m": deque(maxlen=4),
            "1h": deque(maxlen=4),
            "4h": deque(maxlen=2),
            "d1": deque(maxlen=2),
        }
        self._prev_raw = {p: None for p in ("1h", "4h", "d1")}
        self._last_signal = 0
        self._last_score = 0.0
        self._prev_vote = 0
        self._exit_lag = 0
        self._cooldown = 0
        self._volume_checked = False
        self._equity_drawdown = 0.0
        self.rebound_cooldown = get_cfg_value(cfg, "rebound_cooldown", 3)
        self.last_rebound_ts = 0

        # 缓存计算结果，避免重复计算
        self.cache_maxsize = cache_maxsize
        self._ai_score_cache = OrderedDict()
        self._factor_cache = OrderedDict()
        self._factor_score_cache = OrderedDict()
        self._fuse_cache = OrderedDict()


        # 当多个信号方向过于集中时，用于滤除极端行情（最大同向信号比例阈值）
        # 值由配置 oi_protection.crowding_threshold 控制

        # 定时更新因子权重
        self._stop_event = threading.Event()
        self._weight_thread = None
        self.start_weight_update_thread()

    def __getattr__(self, name):
        defaults = {
            "history_scores": deque(maxlen=3000),
            "oi_change_history": deque(maxlen=3000),
            "btc_dom_history": deque(maxlen=3000),
            "eth_dom_history": deque(maxlen=3000),
            "factor_breakdown_history": deque(maxlen=3000),
            "ic_history": {k: deque(maxlen=3000) for k in getattr(self, "base_weights", {})},
            "_lock": threading.RLock(),
            "_prev_raw": {p: None for p in ("1h", "4h", "d1")},
            "_raw_history": {
                "15m": deque(maxlen=4),
                "1h": deque(maxlen=4),
                "4h": deque(maxlen=2),
                "d1": deque(maxlen=2),
            },
            "symbol_data": {},
            "ai_predictor": None,
            "models": {},
            "calibrators": {p: {"up": None, "down": None} for p in ("1h", "4h", "d1")},
            "core_keys": self.DEFAULT_CORE_KEYS.copy(),
            "delta_params": self.DELTA_PARAMS.copy(),
            "vote_params": self.VOTE_PARAMS.copy(),
            "vote_weights": {"ob": 4, "short_mom": 2, "ai": 3, "vol_breakout": 1},
            "regime_vote_weights": {},
            "exit_lag_bars": EXIT_LAG_BARS_DEFAULT,
            "th_window": 60,
            "th_decay": 2.0,
            "smooth_window": 20,
            "smooth_alpha": 0.2,
            "smooth_limit": 1.0,
            "risk_manager": RiskManager(),
            "all_scores_list": deque(maxlen=500),
            "_equity_drawdown": 0.0,
            "_last_score": 0.0,
            "_last_signal": 0,
            "_prev_vote": 0,
            "_exit_lag": 0,
            "_cooldown": 0,
            "_volume_checked": False,
            "_stop_event": threading.Event(),
            "_weight_thread": None,
            "pos_coeff_range": DEFAULT_POS_K_RANGE,
            "pos_coeff_trend": DEFAULT_POS_K_TREND,
            "low_vol_ratio": DEFAULT_LOW_VOL_RATIO,
            "ai_dir_eps": DEFAULT_AI_DIR_EPS,
            "cycle_weight": {"strong": 1.2, "weak": 0.8, "opposite": 0.5},
            "flip_coeff": 0.3,
            "veto_level": 0.7,
            "veto_conflict_count": 1,
            "ic_scores": {},
            "th_down_d1": 0.74,
            "min_trend_align": 3,
            "_ai_score_cache": OrderedDict(),
            "_factor_cache": OrderedDict(),
            "_factor_score_cache": OrderedDict(),
            "_fuse_cache": OrderedDict(),
            "cache_maxsize": DEFAULT_CACHE_MAXSIZE,
            "rebound_cooldown": 3,
            "last_rebound_ts": 0,
            "dynamic_th_params": DynamicThresholdParams.from_cfg({}),
            "market_phase": "range",
            "phase_th_mult": 1.0,
            "phase_dir_mult": {"long": 1.0, "short": 1.0},
            "risk_filters_enabled": True,
        }
        if name in defaults:
            val = defaults[name]
            setattr(self, name, val)
            return val
        if name in SAFE_FALLBACKS:
            setattr(self, name, None)
            return None
        raise AttributeError(name)

    @property
    def signal_threshold_cfg(self):
        if not hasattr(self, "_signal_threshold_cfg"):
            self._signal_threshold_cfg = {
                "base_th": 0.08,
                "gamma": 0.9,
                "min_pos": 0.10,
                "low_base": DEFAULT_LOW_BASE,
                "rev_boost": 0.15,
                "rev_th_mult": 0.60,
            }
            self.signal_params = SignalThresholdParams.from_cfg(self._signal_threshold_cfg)
        return self._signal_threshold_cfg

    @signal_threshold_cfg.setter
    def signal_threshold_cfg(self, value):
        self._signal_threshold_cfg = value or {}
        self.signal_params = SignalThresholdParams.from_cfg(self._signal_threshold_cfg)

    @property
    def dynamic_threshold_cfg(self):
        if not hasattr(self, "_dynamic_threshold_cfg"):
            self._dynamic_threshold_cfg = {
                "atr_mult": 4.0,
                "atr_cap": 0.10,
                "funding_mult": 8.0,
                "funding_cap": 0.08,
                "adx_div": 100.0,
                "adx_cap": 0.04,
                "smooth_window": 20,
                "smooth_alpha": 0.2,
                "smooth_limit": 1.0,
            }
            self.dynamic_th_params = DynamicThresholdParams.from_cfg(self._dynamic_threshold_cfg)
        return self._dynamic_threshold_cfg

    @dynamic_threshold_cfg.setter
    def dynamic_threshold_cfg(self, value):
        self._dynamic_threshold_cfg = value or {}
        self.dynamic_th_params = DynamicThresholdParams.from_cfg(self._dynamic_threshold_cfg)


    def get_dynamic_oi_threshold(self, pred_vol=None, base=0.5, quantile=0.9):
        """根据历史 OI 变化率及预测波动率自适应阈值"""
        with self._lock:
            history = list(self.oi_change_history)
        if not history:
            base = 0.2
        th = _calc_history_base(
            history,
            base,
            quantile,
            self.th_window,
            self.th_decay,
        )
        if pred_vol is not None:
            th += min(0.1, abs(pred_vol) * 0.5)
        return max(th, 0.30)

    def classify_regime(self, adx, bb_width, channel_pos):
        """根据ADX和布林带宽度变化判别市场状态"""
        if adx is None or bb_width is None:
            return "unknown"
        try:
            adx = float(adx)
            bb_chg = float(bb_width)
        except Exception:
            return "unknown"
        if adx >= self.regime_adx_trend and bb_chg > 0:
            return "trend"
        if adx <= self.regime_adx_range and bb_chg < 0:
            return "range"
        return "unknown"

    def detect_market_regime(
        self, adx1, adx4, adxd, bb_width_chg=None, channel_pos=None, *, engine=None
    ):
        """根据指标获取市场状态"""
        from .market_phase import get_market_phase

        info = get_market_phase(
            engine,
            {
                "adx1": adx1,
                "adx4": adx4,
                "adxd": adxd,
                "bb_width_chg": bb_width_chg,
                "channel_pos": channel_pos,
            },
        )
        phase = info.get("phase")
        if phase is not None:
            self.phase_th_mult = {
                "bull": 0.9,
                "bear": 1.1,
                "range": 1.0,
            }.get(phase, 1.0)
        return info.get("regime", "range")

    def get_ic_period_weights(self, ic_scores):
        """根据近一周 IC 加权各周期"""
        w1 = ic_scores.get("1h", 0)
        w4 = ic_scores.get("4h", 0)
        wd = ic_scores.get("d1", 0)
        w1, w4, wd = [max(v, 0) for v in (w1, w4, wd)]
        s = w1 + w4 + wd
        if s == 0:
            w1, w4, wd = 3, 2, 1
        else:
            w1 = w1 or 1e-6
            w4 = w4 or 1e-6
            wd = wd or 1e-6
        base = np.array([3, 2, 1], dtype=float)
        ic_arr = np.array([w1, w4, wd], dtype=float)
        weights = base * ic_arr
        weights = weights / weights.sum()
        return float(weights[0]), float(weights[1]), float(weights[2])

    def set_symbol_categories(self, mapping):
        """更新币种与板块的映射"""
        self.symbol_categories = {k.upper(): v for k, v in mapping.items()}


    def compute_tp_sl(
        self,
        price,
        atr,
        direction,
        tp_mult: float = 1.5,
        sl_mult: float = 1.0,
        *,
        rise_pred: float | None = None,
        drawdown_pred: float | None = None,
        regime: str | None = None,
    ):
        """计算止盈止损价格，可根据模型预测值微调"""
        if direction == 0:
            return None, None
        if price is None or not np.isfinite(price):
            return None, None
        if price <= 0:
            return None, None
        if atr is None or not np.isfinite(atr):
            return None, None
        if atr == 0:
            atr = 0.005 * price

        cfg = getattr(self, "tp_sl_cfg", {})
        range_cfg = get_cfg_value(cfg, "range", {})
        trend_cfg = get_cfg_value(cfg, "trend", {})
        sl_min_pct = get_cfg_value(cfg, "sl_min_pct", 0.005)

        if regime == "range":
            tp_mult = get_cfg_value(range_cfg, "tp_mult", 1.0)
            sl_mult = get_cfg_value(range_cfg, "sl_mult", 0.8)
        elif regime == "trend":
            tp_mult = get_cfg_value(trend_cfg, "tp_mult", 1.8)
            sl_mult = get_cfg_value(trend_cfg, "sl_mult", 1.2)

        # 限制倍数范围，防止 ATR 极端波动导致止盈/止损过远或过近
        tp_mult = float(np.clip(tp_mult, 0.5, 3.0))
        sl_mult = float(np.clip(sl_mult, 0.5, 2.0))

        if rise_pred is not None and drawdown_pred is not None:
            if direction == 1:
                take_profit = price * (1 + max(rise_pred, 0))
                stop_loss = price * (1 + min(drawdown_pred, 0))
            else:
                take_profit = price * (1 - max(drawdown_pred, 0))
                stop_loss = price * (1 - min(rise_pred, 0))

            # 若预测值过小导致 tp/sl 等于入场价，退回 ATR 模式
            if abs(take_profit - price) < 1e-8 and abs(stop_loss - price) < 1e-8:
                if direction == 1:
                    take_profit = price + tp_mult * atr
                    stop_loss = price - sl_mult * atr
                else:
                    take_profit = price - tp_mult * atr
                    stop_loss = price + sl_mult * atr
        else:
            if direction == 1:
                take_profit = price + tp_mult * atr
                stop_loss = price - sl_mult * atr
            else:
                take_profit = price - tp_mult * atr
                stop_loss = price + sl_mult * atr

        min_sl_dist = max(sl_min_pct * price, 0.7 * atr)
        if direction == 1:
            if price - stop_loss < min_sl_dist:
                stop_loss = price - min_sl_dist
        else:
            if stop_loss - price < min_sl_dist:
                stop_loss = price + min_sl_dist

        return float(take_profit), float(stop_loss)

    def _base_key(self, k: str) -> str:
        for key in self.delta_params:
            if k.startswith(key):
                return key
        return k.split('_', 1)[0]

    def _calc_deltas(self, curr: dict, prev: dict, keys: list) -> dict:
        """根据配置计算关键指标变化量"""
        deltas = {}
        if prev is None:
            return {f"{k}_delta": 0.0 for k in keys}
        for k in keys:
            base = self._base_key(k)
            th, scale, _ = self.delta_params.get(base, (0, 1, 0))
            delta_raw = curr.get(k, 0) - prev.get(k, 0)
            deltas[f"{k}_delta"] = (
                delta_raw * scale if abs(delta_raw) >= th else 0.0
            )
        return deltas

    def _apply_delta_boost(self, score: float, deltas: dict) -> float:
        """根据指标变化量对得分进行微调"""
        boost = 0.0
        for k, val in deltas.items():
            if val == 0:
                continue
            base = self._base_key(k)
            _, _, inc = self.delta_params.get(base, (0, 1, 0))
            boost += np.clip(inc * np.sign(val), -0.06, 0.06)
        return score * (1 + boost)

    def _get_symbol_cache(self, symbol):
        with self._lock:
            if not symbol:
                return {
                    "history_scores": self.history_scores,
                    "oi_change_history": self.oi_change_history,
                    "_raw_history": self._raw_history,
                    "_prev_raw": self._prev_raw,
                    "last_rebound_ts": self.last_rebound_ts,
                }
            if symbol not in self.symbol_data:
                self.symbol_data[symbol] = {
                    "history_scores": deque(maxlen=self.history_scores.maxlen),
                    "oi_change_history": deque(maxlen=self.oi_change_history.maxlen),
                    "_raw_history": {
                        "15m": deque(maxlen=4),
                        "1h": deque(maxlen=4),
                        "4h": deque(maxlen=2),
                        "d1": deque(maxlen=2),
                    },
                    "_prev_raw": {p: None for p in ("15m", "1h", "4h", "d1")},
                    "last_rebound_ts": 0,
                }
            return self.symbol_data[symbol]

    def _update_history(self, cache, period, raw, prev=None):
        """更新历史缓存

        Parameters
        ----------
        cache : dict
            币种或全局缓存字典。
        period : str
            周期名称，如 ``"1h"``。
        raw : dict
            原始特征字典，将会写入 ``_raw_history``。
        prev : dict, optional
            用于 ``_prev_raw`` 的特征，默认为 ``raw``。
        """

        if prev is None:
            prev = raw

        maxlen = 4 if period in ("15m", "1h") else 2
        cache.setdefault("_raw_history", {}).setdefault(period, deque(maxlen=maxlen)).append(raw)
        cache.setdefault("_prev_raw", {})[period] = prev

    def _normalize_features(self, feats, period: str) -> dict:
        """将 DataFrame/Series 输入转为字典, 并缓存列索引"""
        if isinstance(feats, dict):
            return feats
        if isinstance(feats, pd.Series):
            cols = tuple(feats.index)
            cache = self._std_index_cache.get(period)
            if cache is None or cache[0] != cols:
                idx_map = {c: i for i, c in enumerate(cols)}
                self._std_index_cache[period] = (cols, idx_map)
            else:
                idx_map = cache[1]
            return {c: feats.iat[i] for c, i in idx_map.items()}
        if isinstance(feats, pd.DataFrame) and not feats.empty:
            row = feats.iloc[-1]
            cols = tuple(row.index)
            cache = self._std_index_cache.get(period)
            if cache is None or cache[0] != cols:
                idx_map = {c: i for i, c in enumerate(cols)}
                self._std_index_cache[period] = (cols, idx_map)
            else:
                idx_map = cache[1]
            return {c: row.iat[i] for c, i in idx_map.items()}
        return {}

    def get_feat_value(self, features: dict | None, key: str, default: float = 0.0):
        """Return ``features[key]`` if available and valid, else ``default``."""

        if not features:
            return default
        val = features.get(key, default)
        if val is None:
            return default
        if isinstance(val, (int, float)) and pd.isna(val):
            return default
        return val

    def ma_cross_logic(self, features: dict, sma_20_1h_prev=None) -> float:
        """根据1h MA5 与 MA20 判断并返回分数乘数"""

        sma5 = self.get_feat_value(features, 'sma_5_1h', None)
        sma20 = self.get_feat_value(features, 'sma_20_1h', None)
        ma_ratio = self.get_feat_value(features, 'ma_ratio_5_20', 1.0)
        if sma5 is None or sma20 is None:
            return 1.0

        slope = 0.0
        if sma_20_1h_prev not in (None, 0):
            slope = (sma20 - sma_20_1h_prev) / sma_20_1h_prev

        if (ma_ratio > 1.02 and slope > 0) or (ma_ratio < 0.98 and slope < 0):
            return 1.15
        if (ma_ratio > 1.02 and slope < 0) or (ma_ratio < 0.98 and slope > 0):
            return 0.85
        return 1.0

    def detect_reversal(
        self,
        price_series,
        atr,
        volume,
        win: int = 3,
        atr_mult: float = 1.05,
        vol_mult: float = 1.10,
    ) -> int:
        """V 型急反转检测"""

        if len(price_series) < win + 1 or atr is None:
            return 0
        pct = np.diff(price_series) / price_series[:-1]
        slope_now, slope_prev = pct[-1], pct[-win:].mean()
        amp = max(price_series[-win - 1 :]) - min(price_series[-win - 1 :])
        price_base = price_series[-2] or price_series[-1]
        amp_pct = amp / price_base if price_base else 0
        cond_amp = amp_pct > atr_mult * atr
        cond_vol = (volume is None) or (volume >= vol_mult)
        if np.sign(slope_now) != np.sign(slope_prev) and cond_amp and cond_vol:
            return int(np.sign(slope_now))
        return 0


    def compute_exit_multiplier(self, vote: float, prev_vote: float, last_signal: int) -> float:
        """根据票数变化决定半退出或全平仓位系数"""

        with self._lock:
            exit_lag = self._exit_lag

        exit_mult = 1.0
        vote_sign = np.sign(vote)
        prev_sign = np.sign(prev_vote)
        if last_signal == 1:
            if vote_sign == 1 and prev_vote > vote:
                exit_mult = 0.5
                exit_lag = 0
            elif vote_sign <= 0 and prev_sign > 0:
                exit_lag += 1
                exit_mult = 0.0 if exit_lag >= self.exit_lag_bars else 0.5
            else:
                exit_lag = 0
        elif last_signal == -1:
            if vote_sign == -1 and prev_vote < vote:
                exit_mult = 0.5
                exit_lag = 0
            elif vote_sign >= 0 and prev_sign < 0:
                exit_lag += 1
                exit_mult = 0.0 if exit_lag >= self.exit_lag_bars else 0.5
            else:
                exit_lag = 0
        else:
            exit_lag = 0

        with self._lock:
            self._exit_lag = exit_lag

        return exit_mult

    def _apply_risk_adjustment(self, pos_size: float, risk_score: float) -> float:
        """根据风险评分调整仓位大小"""
        risk_factor = math.exp(-self.risk_scale * risk_score)
        return pos_size * risk_factor

    def _apply_low_volume_penalty(
        self,
        pos_size: float,
        *,
        regime: str,
        vol_ratio: float | None,
        fused_score: float,
        base_th: float,
        consensus_all: bool,
    ) -> tuple[float, bool]:
        """在低成交量环境下惩罚仓位, 返回是否触发标记"""
        low_vol_flag = (
            regime == "range"
            and vol_ratio is not None
            and vol_ratio < self.low_vol_ratio
            and abs(fused_score) < base_th + 0.02
            and not consensus_all
        )
        if low_vol_flag:
            pos_size *= 0.5
        return pos_size, low_vol_flag

    def _apply_vol_prediction_adjustment(self, pos_size: float, vol_p: float | None) -> float:
        """根据预测波动率对仓位进行修正"""
        if vol_p is not None:
            pos_size *= max(0.4, 1 - min(0.6, vol_p))
        return pos_size

    def compute_position_size(
        self,
        *,
        grad_dir: float,
        base_coeff: float,
        confidence_factor: float,
        vol_ratio: float | None,
        fused_score: float,
        base_th: float,
        regime: str,
        vol_p: float | None,
        risk_score: float,
        crowding_factor: float,
        cfg_th_sig: dict,
        direction: int,
        exit_mult: float,
        consensus_all: bool = False,
    ) -> tuple[float, int, float, str | None]:
        """Calculate final position size and tier.

        当 ``pos_size`` 为零时会返回 ``zero_reason``，其值来源于 :class:`ZeroReason`，
        便于上层记录仓位被清零的原因。
        """

        tier = base_coeff * abs(grad_dir)
        base_size = tier

        zero_reason: str | None = None
        low_vol_flag = False

        pos_size = base_size * sigmoid(confidence_factor)
        pos_size = self._apply_risk_adjustment(pos_size, risk_score)
        pos_size *= exit_mult
        pos_size = min(pos_size, self.max_position)
        pos_size *= crowding_factor
        if direction == 0:
            pos_size = 0.0
            # 无趋势方向时不做仓位
            zero_reason = ZeroReason.NO_DIRECTION.value

        pos_size, low_vol_flag = self._apply_low_volume_penalty(
            pos_size,
            regime=regime,
            vol_ratio=vol_ratio,
            fused_score=fused_score,
            base_th=base_th,
            consensus_all=consensus_all,
        )


        pos_size = self._apply_vol_prediction_adjustment(pos_size, vol_p)

        # ↓ 允许极小仓位，交由风险控制模块再裁剪
        min_pos = cfg_th_sig.get("min_pos", self.signal_params.min_pos)
        # 当风险评分升高时提升仓位下限，确保高风险环境下更谨慎
        dynamic_min = min_pos * math.exp(self.risk_scale * risk_score)
        if self.risk_filters_enabled and pos_size < dynamic_min:
            direction, pos_size = 0, 0.0
            if low_vol_flag:
                # 低量能环境触发减半，最终仓位仍低于下限
                zero_reason = ZeroReason.VOL_RATIO.value
            else:
                # 仓位低于动态下限
                zero_reason = ZeroReason.MIN_POS.value

        # 4h 周期 veto 逻辑已停用
        # if direction == 1 and scores.get("4h", 0) < -self.veto_level:
        #     direction, pos_size = 0, 0.0
        # elif direction == -1 and scores.get("4h", 0) > self.veto_level:
        #     direction, pos_size = 0, 0.0

        return pos_size, direction, tier, zero_reason

    # >>>>> 修改：改写 get_ai_score，让它自动从 self.models[...]["features"] 中取“训练时列名”
    def get_ai_score(self, features, model_up, model_down, calibrator_up=None, calibrator_down=None):
        """根据上涨/下跌模型概率差值计算 AI 得分。

        ``features`` 可以是字典、Series 或单行 DataFrame。若未包含模型
        训练时的所有列, 本方法会自动从 ``model_up``、``model_down`` 中
        的 ``"features"`` 列表取值构建输入。
        """

        if isinstance(features, pd.DataFrame):
            if not len(features.index):
                features = {}
            else:
                features = features.iloc[0].to_dict()
        elif isinstance(features, pd.Series):
            features = features.to_dict()

        if self.ai_predictor is None:
            return 0.0

        return self.ai_predictor.get_ai_score(
            features,
            model_up,
            model_down,
            calibrator_up,
            calibrator_down,
        )

    def get_ai_score_cls(self, features, model_dict):
        """从单个分类模型计算AI得分"""
        if self.ai_predictor is None:
            return 0.0
        return self.ai_predictor.get_ai_score_cls(features, model_dict)

    def get_vol_prediction(self, features, model_dict):
        """根据回归模型预测未来波动率"""
        if self.ai_predictor is None:
            return None
        return self.ai_predictor.get_vol_prediction(features, model_dict)

    def get_reg_prediction(
        self, features, model_dict, tag: str | None = None, period: str | None = None
    ):
        """通用回归模型预测, 根据 tag 应用逆变换"""
        if self.ai_predictor is None:
            return None
        pred = self.ai_predictor.get_reg_prediction(features, model_dict)
        if tag == "rise" and self.rise_transform != "none":
            if self.rise_transform == "log":
                return float(np.expm1(pred))
            if self.rise_transform == "boxcox":
                lmbda = None
                if period is not None:
                    lmbda = self.boxcox_lambda.get(period)
                if lmbda is not None:
                    return float(inv_boxcox(pred, lmbda) - 1.0)
        return pred

    # robust_signal_generator.py

    def get_factor_scores(self, features: dict, period: str) -> dict:
        """
        输入：
          - features: 单周期特征字典（如 {'ema_diff_1h': 0.12, 'boll_perc_1h': 0.45, ...}）
          - period:   "1h" / "4h" / "d1"
        输出：一个 dict，包含6个子因子得分。
        """

        key = self._make_cache_key(features, period)
        cached = self._cache_get(self._factor_cache, key)
        if cached is not None:
            return cached

        # 去除重复字段，避免两次写入同名特征
        dedup_row = {k: v for k, v in features.items()}
        safe = lambda k, d=0: self.get_feat_value(dedup_row, k, d)

        # 旧逻辑保留在注释中以便参考
        # td_score = math.tanh(
        #     (safe(f"td_sell_count_{period}", 0) - safe(f"td_buy_count_{period}", 0)) / 9
        # )

        # 趋势因子仅基于长期均线或斜率，以及可选的 ADX
        trend_raw = (
            np.tanh(safe(f"price_vs_ma200_{period}", 0) * 5)
            + np.tanh(safe(f"ema_slope_50_{period}", 0) * 5)
            + 0.5 * np.tanh(safe(f"adx_{period}", 0) / 50)
        )

        # 动量因子仅考虑 RSI，必要时加入 MACD 柱状图
        momentum_raw = (
            (safe(f"rsi_{period}", 50) - 50) / 50
            + np.tanh(safe(f"macd_hist_{period}", 0) * 5)
        )

        # 波动率因子只使用 ATR 百分比和布林带宽度
        volatility_raw = (
            np.tanh(safe(f"atr_pct_{period}", 0) * 8)
            + np.tanh(safe(f"bb_width_{period}", 0) * 2)
        )

        # 量能因子只包含成交量均值比和买卖比
        volume_raw = (
            np.tanh(safe(f"vol_ma_ratio_{period}", 0))
            + np.tanh((safe(f"buy_sell_ratio_{period}", 1) - 1) * 2)
        )

        # 情绪因子仅保留资金费率
        sentiment_raw = np.tanh(safe(f"funding_rate_{period}", 0) * 4000)

        f_rate = safe(f'funding_rate_{period}', 0)
        f_anom = safe(f'funding_rate_anom_{period}', 0)
        thr = 0.0005  # 約 0.05% 年化
        if abs(f_rate) > thr:
            funding_raw = -np.tanh(f_rate * 4000)  # 4000 ≈ 1/0.00025，讓 ±0.002 ≈ tanh(8)
        else:
            funding_raw = np.tanh(f_rate * 4000)
        if abs(f_rate) < 0.001:
            funding_raw = 0.0
        funding_raw += np.tanh(f_anom * 50)
        scores = {
            'trend': np.tanh(trend_raw),
            'momentum': np.tanh(momentum_raw),
            'volatility': np.tanh(volatility_raw),
            'volume': np.tanh(volume_raw),
            'sentiment': np.tanh(sentiment_raw),
            'funding': np.tanh(funding_raw),
        }

        pos = safe(f'channel_pos_{period}', 0.5)
        for k, v in scores.items():
            if pos > 1 and v > 0:
                scores[k] = v * 1.2
            elif pos < 0 and v < 0:
                scores[k] = v * 1.2
            elif pos > 0.9 and v > 0:
                scores[k] = v * 0.8
            elif pos < 0.1 and v < 0:
                scores[k] = v * 0.8

        self._cache_set(self._factor_cache, key, scores)
        return scores

    def update_ic_scores(self, df, *, window=None, group_by=None, time_col="open_time"):
        """根据历史数据计算并更新各因子的 IC 分数

        Parameters
        ----------
        df : pandas.DataFrame
            历史特征数据。
        window : int, optional
            只取最近 ``window`` 条记录参与计算；默认为 ``None`` 表示使用全部数据。
        group_by : str, optional
            若指定，对 ``df`` 按该列分组后分别计算 IC，再取平均值。
        time_col : str, default ``"open_time"``
            排序所依据的时间列名。
        """

        from quant_trade.param_search import compute_ic_scores

        def _compute(sub_df: pd.DataFrame) -> dict:
            sub_df = sub_df.sort_values(time_col)
            if window:
                sub_df = sub_df.tail(window)
            return compute_ic_scores(sub_df, self)

        if group_by:
            grouped = df.groupby(group_by)
            ic_list = []
            for _, g in grouped:
                ic_list.append(_compute(g))
            if ic_list:
                ic = {k: float(np.nanmean([d[k] for d in ic_list])) for k in self.base_weights}
            else:
                ic = {k: 0.0 for k in self.base_weights}
        else:
            ic = _compute(df)

        self.ic_scores.update(ic)

        if not hasattr(self, "ic_history"):
            self.ic_history = {k: deque(maxlen=500) for k in self.base_weights}

        with self._lock:
            for k, v in ic.items():
                self.ic_history.setdefault(k, deque(maxlen=500)).append(v)

        return self.ic_scores

    def dynamic_weight_update(self, halflife=20):
        """根据因子IC的指数加权均值更新权重，日志为 DEBUG 级别"""
        with self._lock:
            if not hasattr(self, "ic_history"):
                self.ic_history = {k: deque(maxlen=3000) for k in self.base_weights}

            ic_avg = []
            decay = np.log(0.5) / float(halflife)
            for k in self.ic_scores.keys():
                hist = self.ic_history.get(k)
                if hist:
                    arr = np.array(hist, dtype=float)
                    weights = np.exp(decay * np.arange(len(arr))[::-1])
                    weights /= weights.sum()
                    ic_avg.append(float(np.nansum(arr * weights)))
                else:
                    ic_avg.append(self.ic_scores[k])

            raw = {}
            for k, ic_val in zip(self.ic_scores.keys(), ic_avg):
                base_w = self.base_weights.get(k, 0)
                if ic_val < 0:
                    w = base_w * max(0.0, 1 - abs(ic_val))
                else:
                    w = base_w * (1 + ic_val)
                raw[k] = max(base_w * self.min_weight_ratio, w)

        total = sum(raw.values()) or 1.0
        self.current_weights = {k: v / total for k, v in raw.items()}
        logger.debug("current_weights: %s", self.current_weights)
        return self.current_weights

    def _weight_update_loop(self, interval):
        """定时更新权重，日志记录在 DEBUG 级别"""
        while True:
            try:
                self.dynamic_weight_update()
            except Exception as e:
                logger.warning("weight update failed: %s", e)
            if self._stop_event.wait(interval):
                break

    def start_weight_update_thread(self, interval=300):
        if self._weight_thread and self._weight_thread.is_alive():
            return
        self._stop_event.clear()
        t = threading.Thread(target=self._weight_update_loop, args=(interval,), daemon=True)
        t.start()
        self._weight_thread = t

    def update_market_phase(self, engine):
        """根据链上指标更新市场阶段并调整阈值系数"""
        data = {}
        try:
            from .market_phase import get_market_phase

            data = get_market_phase(engine)
            phase = data.get("phase") or data.get("TOTAL", {}).get("phase")
        except Exception as e:
            logger.warning("detect_market_phase failed: %s", e)
            phase = None

        phase = phase or "range"
        cfg = getattr(self, "config_manager", None)
        mp_cfg = cfg.get("market_phase", {}) if cfg else {}
        mult_map = mp_cfg.get(
            "phase_th_mult",
            {"bull": 0.9, "bear": 1.1, "range": 1.0},
        )
        self.phase_th_mult = mult_map.get(phase, 1.0)

        dir_map = mp_cfg.get(
            "phase_dir_mult",
            {
                "bull": {"long": 1.0, "short": 1.0},
                "bear": {"long": 1.0, "short": 1.0},
                "range": {"long": 1.0, "short": 1.0},
            },
        )
        self.phase_dir_mult = dir_map.get(phase, {"long": 1.0, "short": 1.0})

        self.market_phase = data or phase

    def stop_weight_update_thread(self):
        if self._weight_thread:
            self._stop_event.set()
            self._weight_thread.join()
            self._weight_thread = None

    def compute_dynamic_threshold(
        self,
        data: DynamicThresholdInput,
        *,
        base: float | None = None,
        low_base: float | None = None,
        history_scores=None,
    ):
        """Calculate dynamic threshold using provided metrics."""

        params = self.signal_params
        dyn_p = self.dynamic_th_params
        base = params.base_th if base is None else base
        low_base = params.low_base if low_base is None else low_base

        if history_scores is not None:
            scores = smooth_series(
                history_scores,
                window=getattr(self, "smooth_window", 20),
                alpha=getattr(self, "smooth_alpha", 0.2),
            )
            limit = getattr(self, "smooth_limit", 1.0)
            if limit is not None:
                scores = np.clip(scores, -limit, limit)
            hist_base = _calc_history_base(
                scores,
                base,
                params.quantile,
                self.th_window,
                self.th_decay,
                0.12,
            )
        else:
            hist_base = base

        th = hist_base
        atr_eff = abs(data.atr)
        if data.atr_4h is not None:
            atr_eff += 0.5 * abs(data.atr_4h)
        if data.atr_d1 is not None:
            atr_eff += 0.25 * abs(data.atr_d1)
        th += min(dyn_p.atr_cap, atr_eff * dyn_p.atr_mult)

        fund_eff = abs(data.funding)
        if data.pred_vol is not None:
            fund_eff += 0.5 * abs(data.pred_vol)
        if data.pred_vol_4h is not None:
            fund_eff += 0.25 * abs(data.pred_vol_4h)
        if data.pred_vol_d1 is not None:
            fund_eff += 0.15 * abs(data.pred_vol_d1)
        if data.vix_proxy is not None:
            fund_eff += 0.25 * abs(data.vix_proxy)
        th += min(dyn_p.funding_cap, fund_eff * dyn_p.funding_mult)

        adx_eff = abs(data.adx)
        if data.adx_4h is not None:
            adx_eff += 0.5 * abs(data.adx_4h)
        if data.adx_d1 is not None:
            adx_eff += 0.25 * abs(data.adx_d1)
        th += min(dyn_p.adx_cap, adx_eff / dyn_p.adx_div)

        if atr_eff == 0 and adx_eff == 0 and fund_eff == 0:
            th = min(th, hist_base)

        if data.regime is None:
            data.regime = self.classify_regime(
                data.adx,
                data.bb_width_chg,
                data.channel_pos,
            )

        if data.reversal:
            th *= params.rev_th_mult

        rev_boost = params.rev_boost
        if data.regime == "trend":
            th *= 1.05
            rev_boost *= 0.8
        elif data.regime == "range":
            th *= 0.95
            rev_boost *= 1.2

        return max(th, low_base), rev_boost

    # Backward compatible wrapper
    def dynamic_threshold(
        self,
        atr,
        adx,
        funding=0,
        atr_4h=None,
        adx_4h=None,
        atr_d1=None,
        adx_d1=None,
        bb_width_chg=None,
        channel_pos=None,
        pred_vol=None,
        pred_vol_4h=None,
        pred_vol_d1=None,
        vix_proxy=None,
        base=0.08,
        regime=None,
        low_base=None,
        reversal=False,
        history_scores=None,
    ):
        data = DynamicThresholdInput(
            atr=atr,
            adx=adx,
            bb_width_chg=bb_width_chg,
            channel_pos=channel_pos,
            funding=funding,
            atr_4h=atr_4h,
            adx_4h=adx_4h,
            atr_d1=atr_d1,
            adx_d1=adx_d1,
            pred_vol=pred_vol,
            pred_vol_4h=pred_vol_4h,
            pred_vol_d1=pred_vol_d1,
            vix_proxy=vix_proxy,
            regime=regime,
            reversal=reversal,
        )
        return self.compute_dynamic_threshold(
            data,
            base=base,
            low_base=low_base,
            history_scores=history_scores,
        )

    def combine_score(self, ai_score, factor_scores, weights=None):
        """合并 AI 分数与因子得分。

        Args:
            ai_score: AI 模型分数。
            factor_scores: 因子得分字典。
            weights: 可选权重映射。

        Returns:
            融合后的浮点得分。
        """
        if weights is None:
            with self._lock:
                weights = self.current_weights

        fused_score = (
            ai_score * weights['ai']
            + factor_scores['trend'] * weights['trend']
            + factor_scores['momentum'] * weights['momentum']
            + factor_scores['volatility'] * weights['volatility']
            + factor_scores['volume'] * weights['volume']
            + factor_scores['sentiment'] * weights['sentiment']
            + factor_scores['funding'] * weights['funding']
        )

        return float(fused_score)

    def combine_score_vectorized(self, ai_scores, factor_scores, weights=None):
        """向量化计算多个样本的合并得分。

        Args:
            ai_scores: 一维数组形式的 AI 分数。
            factor_scores: 包含各因子数组的字典。
            weights: 可选权重映射。

        Returns:
            ``numpy.ndarray`` 类型的融合得分数组。
        """
        if weights is None:
            with self._lock:
                weights = self.current_weights

        weight_arr = np.array(
            [
                weights['ai'],
                weights['trend'],
                weights['momentum'],
                weights['volatility'],
                weights['volume'],
                weights['sentiment'],
                weights['funding'],
            ],
            dtype=float,
        )

        fs_matrix = np.vstack(
            [
                ai_scores,
                factor_scores['trend'],
                factor_scores['momentum'],
                factor_scores['volatility'],
                factor_scores['volume'],
                factor_scores['sentiment'],
                factor_scores['funding'],
            ]
        )

        return (fs_matrix.T * weight_arr).sum(axis=1).astype(float)

    def _compute_factor_breakdown(self, ai_scores: dict, fs: dict) -> dict:
        """使用 SHAP 计算各因子贡献度"""
        with self._lock:
            weights = self.current_weights.copy()
        w1 = weights.copy()
        for k in ("trend", "momentum", "volume"):
            w1[k] = w1.get(k, 0) * 0.7

        coef = np.array(
            [
                w1["ai"],
                w1["trend"],
                w1["momentum"],
                w1["volatility"],
                w1["volume"],
                w1["sentiment"],
                w1["funding"],
            ],
            dtype=float,
        )
        feats = np.array(
            [
                ai_scores.get("1h", 0.0),
                fs["1h"].get("trend", 0.0),
                fs["1h"].get("momentum", 0.0),
                fs["1h"].get("volatility", 0.0),
                fs["1h"].get("volume", 0.0),
                fs["1h"].get("sentiment", 0.0),
                fs["1h"].get("funding", 0.0),
            ]
        ).reshape(1, -1)

        class _LinModel:
            def __init__(self, c):
                self.coef_ = c
                self.intercept_ = 0.0

            def predict(self, X):
                return X.dot(self.coef_)

        expl = shap.LinearExplainer(_LinModel(coef), np.zeros((1, len(coef))))
        sv = expl.shap_values(feats)
        if isinstance(sv, list):
            sv = sv[0]
        sv = sv[0]

        keys = [
            "ai",
            "trend",
            "momentum",
            "volatility",
            "volume",
            "sentiment",
            "funding",
        ]

        return {k: float(v) for k, v in zip(keys, sv)}

    def _save_factor_breakdown(self, fb: dict, symbol: str | None, ts=None) -> None:
        """保存因子贡献分解结果到内部历史队列"""
        if ts is None:
            ts = time.time()
        entry = {"time": ts, "symbol": symbol}
        entry.update(fb)
        self.factor_breakdown_history.append(entry)

    def consensus_check(self, s1, s2, s3, min_agree=2):
        # 多周期方向共振（如调研建议），可加全分歧减弱等逻辑
        signs = np.sign([s1, s2, s3])
        non_zero = [g for g in signs if g != 0]
        if len(non_zero) < min_agree:
            return 0  # 无方向共振
        cnt = Counter(non_zero)
        if cnt.most_common(1)[0][1] >= min_agree:
            return int(cnt.most_common(1)[0][0])  # 返回方向
        return int(np.sign(np.sum(signs)))

    def crowding_protection(self, scores, current_score, base_th=0.2):
        """根据同向排名抑制过度拥挤的信号，返回衰减系数"""
        if not scores or len(scores) < 30:
            return 1.0

        arr = np.array(scores, dtype=float)
        mask = np.abs(arr) >= base_th * 0.8
        arr = arr[mask]
        signs = [s for s in np.sign(arr) if s != 0]
        total = len(signs)
        if total == 0:
            return 1.0
        pos_counts = Counter(signs)
        dominant_dir, cnt = pos_counts.most_common(1)[0]
        if np.sign(current_score) != dominant_dir:
            return 1.0

        ratio = cnt / total
        abs_arr = np.abs(arr)
        rank_pct = float((abs_arr <= abs(current_score)).mean())
        ratio_intensity = max(0.0, (ratio - self.max_same_direction_rate) / (1 - self.max_same_direction_rate))
        rank_intensity = max(0.0, rank_pct - 0.8) / 0.2
        intensity = min(1.0, max(ratio_intensity, rank_intensity))

        factor = 1.0 - 0.2 * intensity
        dd = getattr(self, "_equity_drawdown", 0.0)
        factor *= max(0.6, 1 - dd)
        return factor

    def apply_oi_overheat_protection(self, fused_score, oi_chg, th_oi):
        """Adjust score based on open interest change."""
        if th_oi is None or abs(oi_chg) < th_oi:
            # Mild change: slightly reward or penalise according to oi_chg
            return fused_score * (1 + 0.03 * oi_chg), False

        logging.info("OI overheat detected: %.4f", oi_chg)
        # Only scale down when overheating
        return fused_score * self.oi_scale, True

    def _apply_crowding_protection(
        self,
        fused_score: float,
        *,
        base_th: float,
        all_scores_list: list | None,
        oi_chg: float | None,
        cache: dict,
        vol_pred: float | None,
        oi_overheat: bool,
        symbol: str | None,
    ) -> tuple[float, float, float | None]:
        """Compute crowding factor and adjust ``fused_score`` accordingly."""

        th_oi = cache.get("th_oi")
        if th_oi is None and oi_chg is not None:
            th_oi = self.get_dynamic_oi_threshold(pred_vol=vol_pred)
            cache["th_oi"] = th_oi

        crowding_factor = 1.0
        if not oi_overheat and all_scores_list is not None:
            factor = self.crowding_protection(all_scores_list, fused_score, base_th)
            fused_score *= factor
            crowding_factor *= factor

        if th_oi is not None and oi_chg is not None:
            oi_crowd = abs(oi_chg) / max(th_oi, 1e-6)
            mult = 1 - min(0.5, oi_crowd * 0.5)
            if mult < 1:
                logging.debug(
                    "oi change %.4f threshold %.3f -> crowding mult %.3f for %s",
                    oi_chg,
                    th_oi,
                    mult,
                    symbol,
                )
                fused_score *= mult
                crowding_factor *= mult

        return fused_score, crowding_factor, th_oi

    # ===== 新增辅助函数 =====
    def calc_factor_scores(self, ai_scores: dict, factor_scores: dict, weights: dict) -> dict:
        """计算未调整的各周期得分"""
        w1 = weights.copy()
        w4 = weights.copy()
        for k in ('trend', 'momentum', 'volume'):
            w1[k] = w1.get(k, 0) * 0.7
            w4[k] = w4.get(k, 0) * 0.7
        scores = {
            '1h': self.combine_score(ai_scores['1h'], factor_scores['1h'], w1),
            '4h': self.combine_score(ai_scores['4h'], factor_scores['4h'], w4),
            'd1': self.combine_score(ai_scores['d1'], factor_scores['d1'], weights),
        }
        logger.debug("factor scores: %s", scores)
        return scores

    def calc_factor_scores_vectorized(
        self,
        ai_scores: dict,
        factor_scores: dict,
        weights: dict,
    ) -> dict:
        """向量化版本的各周期得分计算"""

        w1 = weights.copy()
        w4 = weights.copy()
        for k in ('trend', 'momentum', 'volume'):
            w1[k] = w1.get(k, 0) * 0.7
            w4[k] = w4.get(k, 0) * 0.7

        return {
            '1h': self.combine_score_vectorized(ai_scores['1h'], factor_scores['1h'], w1),
            '4h': self.combine_score_vectorized(ai_scores['4h'], factor_scores['4h'], w4),
            'd1': self.combine_score_vectorized(ai_scores['d1'], factor_scores['d1'], weights),
        }

    def apply_local_adjustments(
        self,
        scores: dict,
        raw_feats: dict,
        factor_scores: dict,
        deltas: dict,
        rise_pred_1h: float | None = None,
        drawdown_pred_1h: float | None = None,
    ) -> tuple[dict, dict]:
        """应用本地逻辑修正分数并返回细节"""

        adjusted = scores.copy()
        details = {}

        for p in adjusted:
            adjusted[p] = self._apply_delta_boost(adjusted[p], deltas.get(p, {}))

        prev_ma20 = raw_feats['1h'].get('sma_20_1h_prev')
        ma_coeff = self.ma_cross_logic(raw_feats['1h'], prev_ma20)
        adjusted['1h'] *= ma_coeff
        details['ma_cross'] = int(np.sign(ma_coeff - 1.0))

        if rise_pred_1h is not None and drawdown_pred_1h is not None:
            adj = np.tanh((rise_pred_1h - abs(drawdown_pred_1h)) * 5) * 0.5
            adjusted['1h'] *= 1 + adj
            details['rise_drawdown_adj'] = adj

        strong_confirm_4h = (
            factor_scores['4h']['trend'] > 0
            and factor_scores['4h']['momentum'] > 0
            and factor_scores['4h']['volatility'] > 0
            and adjusted['4h'] > 0
        ) or (
            factor_scores['4h']['trend'] < 0
            and factor_scores['4h']['momentum'] < 0
            and factor_scores['4h']['volatility'] < 0
            and adjusted['4h'] < 0
        )
        details['strong_confirm_4h'] = strong_confirm_4h

        macd_diff = raw_feats['1h'].get('macd_hist_diff_1h_4h')
        rsi_diff = raw_feats['1h'].get('rsi_diff_1h_4h')
        if (
            macd_diff is not None
            and rsi_diff is not None
            and macd_diff < 0
            and rsi_diff < -8
        ):
            if strong_confirm_4h:
                logger.debug(
                    "momentum misalign macd_diff=%.3f rsi_diff=%.3f -> strong_confirm=False",
                    macd_diff,
                    rsi_diff,
                )
            strong_confirm_4h = False
            details['strong_confirm_4h'] = False

        if (
            macd_diff is not None
            and rsi_diff is not None
            and abs(macd_diff) < 5
            and abs(rsi_diff) < 15
        ):
            strong_confirm_4h = True
            details['strong_confirm_4h'] = True

        for p in ['1h', '4h', 'd1']:
            sent = factor_scores[p]['sentiment']
            before = adjusted[p]
            adjusted[p] = adjust_score(
                adjusted[p],
                sent,
                self.sentiment_alpha,
                cap_scale=self.cap_positive_scale,
            )
            if before != adjusted[p]:
                logger.debug(
                    "sentiment %.2f adjust %s: %.3f -> %.3f",
                    sent,
                    p,
                    before,
                    adjusted[p],
                )

        params = self.volume_guard_params
        r1 = raw_feats['1h'].get('vol_ma_ratio_1h')
        roc1 = raw_feats['1h'].get('vol_roc_1h')
        before = adjusted['1h']
        adjusted['1h'] = volume_guard(adjusted['1h'], r1, roc1, **params)
        if before != adjusted['1h']:
            logger.debug(
                "volume guard 1h ratio=%.3f roc=%.3f -> %.3f",
                r1,
                roc1,
                adjusted['1h'],
            )
        if raw_feats.get('4h') is not None:
            r4 = raw_feats['4h'].get('vol_ma_ratio_4h')
            roc4 = raw_feats['4h'].get('vol_roc_4h')
            before4 = adjusted['4h']
            adjusted['4h'] = volume_guard(adjusted['4h'], r4, roc4, **params)
            if before4 != adjusted['4h']:
                logger.debug(
                    "volume guard 4h ratio=%.3f roc=%.3f -> %.3f",
                    r4,
                    roc4,
                    adjusted['4h'],
                )
        r_d1 = raw_feats['d1'].get('vol_ma_ratio_d1')
        roc_d1 = raw_feats['d1'].get('vol_roc_d1')
        before_d1 = adjusted['d1']
        adjusted['d1'] = volume_guard(adjusted['d1'], r_d1, roc_d1, **params)
        if before_d1 != adjusted['d1']:
            logger.debug(
                "volume guard d1 ratio=%.3f roc=%.3f -> %.3f",
                r_d1,
                roc_d1,
                adjusted['d1'],
            )

        for p in ['1h', '4h', 'd1']:
            bs = raw_feats[p].get(f'break_support_{p}')
            br = raw_feats[p].get(f'break_resistance_{p}')
            before_sr = adjusted[p]
            if br:
                adjusted[p] *= 1.1 if adjusted[p] > 0 else 0.8
            if bs:
                adjusted[p] *= 1.1 if adjusted[p] < 0 else 0.8
            if before_sr != adjusted[p]:
                logger.debug(
                    "break SR %s bs=%s br=%s %.3f->%.3f",
                    p,
                    bs,
                    br,
                    before_sr,
                    adjusted[p],
                )
                details[f'break_sr_{p}'] = adjusted[p] - before_sr

        for p in ['1h', '4h', 'd1']:
            perc = raw_feats[p].get(f'boll_perc_{p}')
            vol_ratio = raw_feats[p].get(f'vol_ma_ratio_{p}')
            before_bb = adjusted[p]
            if (
                perc is not None
                and vol_ratio is not None
                and vol_ratio > 1.5
                and (perc >= 0.98 or perc <= 0.02)
            ):
                if perc >= 0.98:
                    adjusted[p] *= 1.1 if adjusted[p] > 0 else 0.9
                else:
                    adjusted[p] *= 1.1 if adjusted[p] < 0 else 0.9
            if before_bb != adjusted[p]:
                logger.debug(
                    "boll breakout %s perc=%.3f vol_ratio=%.3f %.3f->%.3f",
                    p,
                    perc,
                    vol_ratio,
                    before_bb,
                    adjusted[p],
                )
                details[f'boll_breakout_{p}'] = adjusted[p] - before_bb

        return adjusted, details

    def fuse_multi_cycle(
        self,
        scores: dict,
        weights: tuple[float, float, float],
        strong_confirm_4h: bool,
    ) -> tuple[float, bool, bool, bool]:
        """按照多周期共振逻辑融合得分"""
        s1, s4, sd = scores['1h'], scores['4h'], scores['d1']
        w1, w4, wd = weights

        consensus_dir = self.consensus_check(s1, s4, sd)
        consensus_all = consensus_dir != 0 and np.sign(s1) == np.sign(s4) == np.sign(sd)
        consensus_14 = consensus_dir != 0 and np.sign(s1) == np.sign(s4) and not consensus_all
        consensus_4d1 = consensus_dir != 0 and np.sign(s4) == np.sign(sd) and np.sign(s1) != np.sign(s4)

        if consensus_all:
            fused = w1 * s1 + w4 * s4 + wd * sd
            conf = 1.0
            if strong_confirm_4h:
                fused *= 1.15
            fused *= self.cycle_weight.get("strong", 1.0)
        elif consensus_14:
            total = w1 + w4
            fused = (w1 / total) * s1 + (w4 / total) * s4
            conf = 0.8
            if strong_confirm_4h:
                fused *= 1.10
            fused *= self.cycle_weight.get("weak", 1.0)
        elif consensus_4d1:
            total = w4 + wd
            fused = (w4 / total) * s4 + (wd / total) * sd
            conf = 0.7
            fused *= self.cycle_weight.get("weak", 1.0)
        else:
            fused = s1
            conf = 0.6

        fused_score = fused * conf
        if (
            np.sign(s1) != 0
            and (
                (np.sign(s4) != 0 and np.sign(s1) != np.sign(s4))
                or (np.sign(sd) != 0 and np.sign(s1) != np.sign(sd))
            )
        ):
            fused_score *= self.cycle_weight.get("opposite", 1.0)
        logger.debug(
            "fuse scores s1=%.3f s4=%.3f sd=%.3f -> %.3f",
            s1,
            s4,
            sd,
            fused_score,
        )
        return fused_score, consensus_all, consensus_14, consensus_4d1

    # ===== 新增私有方法 =====

    def _to_hashable(self, obj):
        """将输入对象转换为可哈希的形式, 用于缓存键"""
        if isinstance(obj, dict):
            return frozenset(sorted((k, self._to_hashable(v)) for k, v in obj.items()))
        if isinstance(obj, (list, tuple)):
            return tuple(self._to_hashable(v) for v in obj)
        if isinstance(obj, np.generic):
            return obj.item()
        return obj

    def _make_cache_key(self, *objs):
        """生成缓存键, 若长度超过1KB则使用哈希值压缩."""
        key = tuple(self._to_hashable(o) if o is not None else None for o in objs)
        if len(repr(key)) > 1024:
            key = (hash(key),)
        return key

    def _cache_get(self, cache: OrderedDict, key):
        with self._lock:
            return cache.get(key)

    def _cache_set(self, cache: OrderedDict, key, value):
        with self._lock:
            cache[key] = value
            if len(cache) > self.cache_maxsize:
                cache.popitem(last=False)

    def _normalize_inputs(
        self,
        features_1h,
        features_4h,
        features_d1,
        features_15m=None,
        raw_features_1h=None,
        raw_features_4h=None,
        raw_features_d1=None,
        raw_features_15m=None,
    ) -> tuple[PeriodFeatures, PeriodFeatures, PeriodFeatures, PeriodFeatures]:
        """规范化输入特征与原始特征"""

        f1h = self._normalize_features(features_1h, "1h")
        f4h = self._normalize_features(features_4h, "4h")
        fd1 = self._normalize_features(features_d1, "d1")
        f15m = self._normalize_features(features_15m or {}, "15m")

        r1h = self._normalize_features(raw_features_1h or {}, "1h")
        r4h = self._normalize_features(raw_features_4h or {}, "4h")
        rd1 = self._normalize_features(raw_features_d1 or {}, "d1")
        r15m = self._normalize_features(raw_features_15m or {}, "15m")

        return (
            PeriodFeatures(std=f1h, raw=r1h),
            PeriodFeatures(std=f4h, raw=r4h),
            PeriodFeatures(std=fd1, raw=rd1),
            PeriodFeatures(std=f15m, raw=r15m),
        )

    def _prepare_inputs(
        self,
        features_1h,
        features_4h,
        features_d1,
        features_15m,
        raw_features_1h,
        raw_features_4h,
        raw_features_d1,
        raw_features_15m,
        order_book_imbalance=None,
        symbol=None,
    ):
        """整理并补充原始输入数据"""
        (
            pf_1h,
            pf_4h,
            pf_d1,
            pf_15m,
        ) = self._normalize_inputs(
            features_1h,
            features_4h,
            features_d1,
            features_15m,
            raw_features_1h,
            raw_features_4h,
            raw_features_d1,
            raw_features_15m,
        )

        ob_imb = (
            order_book_imbalance
            if order_book_imbalance is not None
            else pf_1h.std.get("bid_ask_imbalance")
        )

        std_1h = pf_1h.std or {}
        std_4h = pf_4h.std or {}
        std_d1 = pf_d1.std or {}
        std_15m = pf_15m.std or {}
        raw_f1h = pf_1h.raw or {}
        raw_f4h = pf_4h.raw or {}
        raw_fd1 = pf_d1.raw or {}
        raw_f15m = pf_15m.raw or {}

        ts = (
            raw_f1h.get("ts")
            or raw_f1h.get("timestamp")
            or raw_f15m.get("ts")
            or raw_f15m.get("timestamp")
            or std_1h.get("ts")
            or std_1h.get("timestamp")
            or std_15m.get("ts")
            or std_15m.get("timestamp")
        )

        cache = self._get_symbol_cache(symbol)
        with self._lock:
            hist_1h = cache["_raw_history"].get("1h", deque(maxlen=4))
        price_hist = [r.get("close") for r in hist_1h]
        price_hist.append((raw_f1h or std_1h).get("close"))
        price_hist = [p for p in price_hist if p is not None][-4:]

        rev_dir = self.detect_reversal(
            np.array(price_hist, dtype=float),
            (raw_f1h or std_1h).get("atr_pct_1h"),
            (raw_f1h or std_1h).get("vol_ma_ratio_1h"),
        )

        deltas = {}
        for p, feats, keys in [
            ("15m", std_15m, self.core_keys.get("15m", [])),
            ("1h", std_1h, self.core_keys["1h"]),
            ("4h", std_4h, self.core_keys["4h"]),
            ("d1", std_d1, self.core_keys["d1"]),
        ]:
            prev = cache["_prev_raw"].get(p)
            deltas[p] = self._calc_deltas(feats, prev, keys)

        return {
            "pf_1h": pf_1h,
            "pf_4h": pf_4h,
            "pf_d1": pf_d1,
            "pf_15m": pf_15m,
            "ob_imb": ob_imb,
            "std_1h": std_1h,
            "std_4h": std_4h,
            "std_d1": std_d1,
            "std_15m": std_15m,
            "raw_f1h": raw_f1h,
            "raw_f4h": raw_f4h,
            "raw_fd1": raw_fd1,
            "raw_f15m": raw_f15m,
            "ts": ts,
            "cache": cache,
            "rev_dir": rev_dir,
            "deltas": deltas,
        }

    def _calc_ai_for_period(self, period: str, feats: dict):
        """计算单个周期的 AI 相关预测"""

        models_p = self.models.get(period, {})

        if not models_p:
            return None, None, None, None

        if "cls" in models_p and "up" not in models_p:
            ai_score = self.get_ai_score_cls(feats, models_p["cls"])
        else:
            cal_up = self.calibrators.get(period, {}).get("up")
            cal_down = self.calibrators.get(period, {}).get("down")
            if cal_up is None and cal_down is None:
                ai_score = self.get_ai_score(
                    feats,
                    models_p["up"],
                    models_p["down"],
                )
            else:
                ai_score = self.get_ai_score(
                    feats,
                    models_p["up"],
                    models_p["down"],
                    cal_up,
                    cal_down,
                )

        vol_pred = None
        rise_pred = None
        drawdown_pred = None

        if "vol" in models_p:
            vol_pred = self.get_vol_prediction(feats, models_p["vol"])
        if "rise" in models_p:
            rise_pred = self.get_reg_prediction(feats, models_p["rise"], tag="rise", period=period)
        if "drawdown" in models_p:
            drawdown_pred = self.get_reg_prediction(feats, models_p["drawdown"])

        return ai_score, vol_pred, rise_pred, drawdown_pred

    def compute_ai_scores(
        self,
        feats_1h: PeriodFeatures,
        feats_4h: PeriodFeatures,
        feats_d1: PeriodFeatures,
    ):
        """封装 AI 模型推理与校准"""
        key = self._make_cache_key(feats_1h.std, feats_4h.std, feats_d1.std, feats_d1.raw)
        cached = self._cache_get(self._ai_score_cache, key)
        if cached is not None:
            return cached

        # 若未加载 AI 模型且无外部模型, 直接返回全零得分
        if self.ai_predictor is None and not self.models:
            ai_scores = {"1h": 0.0, "4h": 0.0, "d1": 0.0}
            vol_preds = {"1h": None, "4h": None, "d1": None}
            rise_preds = {"1h": None, "4h": None, "d1": None}
            drawdown_preds = {"1h": None, "4h": None, "d1": None}
            extreme_reversal = False
            result = ai_scores, vol_preds, rise_preds, drawdown_preds, extreme_reversal
            self._cache_set(self._ai_score_cache, key, result)
            return result

        ai_scores: dict[str, float] = {}
        vol_preds: dict[str, float | None] = {}
        rise_preds: dict[str, float | None] = {}
        drawdown_preds: dict[str, float | None] = {}

        for p, feats in [
            ("1h", feats_1h.std),
            ("4h", feats_4h.std),
            ("d1", feats_d1.std),
        ]:
            ai, vol, rise, drawdown = self._calc_ai_for_period(p, feats)
            if ai is not None:
                ai_scores[p] = ai
            if vol is not None:
                vol_preds[p] = vol
            if rise is not None:
                rise_preds[p] = rise
            if drawdown is not None:
                drawdown_preds[p] = drawdown

        extreme_reversal = False
        rsi = feats_d1.raw.get("rsi_d1", 50)
        cci = feats_d1.raw.get("cci_d1", 0)
        oversold = rsi < 25 or cci < -100
        overbought = rsi > 75 or cci > 100
        if oversold or overbought:
            ai_scores["d1"] *= 0.7
            extreme_reversal = True

        if ai_scores.get("d1", 0) < 0 and abs(ai_scores["d1"]) < self.th_down_d1:
            ai_scores["d1"] = 0.0

        result = ai_scores, vol_preds, rise_preds, drawdown_preds, extreme_reversal
        self._cache_set(self._ai_score_cache, key, result)
        return result

    def compute_factor_scores(
        self,
        ai_scores: dict,
        feats_1h: PeriodFeatures,
        feats_4h: PeriodFeatures,
        feats_d1: PeriodFeatures,
        feats_15m: PeriodFeatures,
        deltas: dict,
        rise_preds: dict,
        drawdown_preds: dict,
        vol_preds: dict,
        global_metrics: dict | None,
        open_interest: dict | None,
        ob_imb,
        symbol: str | None,
    ):
        """计算多因子得分并输出相关中间结果"""
        raw_dict = {
            "1h": feats_1h.raw,
            "4h": feats_4h.raw,
            "d1": feats_d1.raw,
            "15m": feats_15m.raw,
        }
        key = self._make_cache_key(
            ai_scores,
            feats_1h.std,
            feats_4h.std,
            feats_d1.std,
            feats_15m.std,
            raw_dict,
            deltas,
            rise_preds,
            drawdown_preds,
            vol_preds,
            global_metrics,
            open_interest,
            ob_imb,
            symbol,
        )
        cached = self._cache_get(self._factor_score_cache, key)
        if cached is not None:
            return cached
        std_1h = feats_1h.std
        std_4h = feats_4h.std
        std_d1 = feats_d1.std
        std_15m = feats_15m.std

        fs = {
            "1h": self.get_factor_scores(std_1h, "1h"),
            "4h": self.get_factor_scores(std_4h, "4h"),
            "d1": self.get_factor_scores(std_d1, "d1"),
        }

        with self._lock:
            weights = self.current_weights.copy()

        scores = self.calc_factor_scores(ai_scores, fs, weights)

        scores, local_details = self.apply_local_adjustments(
            scores,
            raw_dict,
            fs,
            deltas,
            rise_preds.get("1h"),
            drawdown_preds.get("1h"),
        )

        ic_periods = {
            "1h": self.ic_scores.get("1h", 1.0),
            "4h": self.ic_scores.get("4h", 1.0),
            "d1": self.ic_scores.get("d1", 1.0),
        }
        w1, w4, wd = self.get_ic_period_weights(ic_periods)

        fused_score, consensus_all, consensus_14, consensus_4d1 = self.fuse_multi_cycle(
            scores,
            (w1, w4, wd),
            local_details.get("strong_confirm_4h", False),
        )

        raw_1h = raw_dict.get("1h", {})
        if raw_1h.get("break_resistance_1h"):
            fused_score *= 1.12
            local_details["breakout_boost"] = 0.12

        logic_score = fused_score
        env_score = 1.0
        risk_score = 1.0

        if global_metrics is not None:
            dom = global_metrics.get("btc_dom_chg")
            if "btc_dominance" in global_metrics:
                self.btc_dom_history.append(global_metrics["btc_dominance"])
                if len(self.btc_dom_history) >= 5:
                    short = np.mean(list(self.btc_dom_history)[-5:])
                    long = np.mean(self.btc_dom_history)
                    dom_diff = (short - long) / long if long else 0
                    if dom is None:
                        dom = dom_diff
                    else:
                        dom += dom_diff
            if dom is not None:
                if symbol and str(symbol).upper().startswith("BTC"):
                    fused_score *= 1 + 0.1 * dom
                else:
                    fused_score *= 1 - 0.1 * dom

            eth_dom = global_metrics.get("eth_dom_chg")
            if "eth_dominance" in global_metrics:
                if not hasattr(self, "eth_dom_history"):
                    self.eth_dom_history = deque(maxlen=500)
                self.eth_dom_history.append(global_metrics["eth_dominance"])
                if len(self.eth_dom_history) >= 5:
                    short_e = np.mean(list(self.eth_dom_history)[-5:])
                    long_e = np.mean(self.eth_dom_history)
                    dom_diff_e = (short_e - long_e) / long_e if long_e else 0
                    if eth_dom is None:
                        eth_dom = dom_diff_e
                    else:
                        eth_dom += dom_diff_e
            if eth_dom is not None:
                if symbol and str(symbol).upper().startswith("ETH"):
                    fused_score *= 1 + 0.1 * eth_dom
                else:
                    fused_score *= 1 + 0.05 * eth_dom
            btc_mcap = global_metrics.get("btc_mcap_growth")
            alt_mcap = global_metrics.get("alt_mcap_growth")
            mcap_g = global_metrics.get("mcap_growth")
            if symbol and str(symbol).upper().startswith("BTC"):
                base_mcap = btc_mcap if btc_mcap is not None else mcap_g
            else:
                base_mcap = alt_mcap if alt_mcap is not None else mcap_g
            if base_mcap is not None:
                fused_score *= 1 + 0.1 * base_mcap
            vol_c = global_metrics.get("vol_chg")
            if vol_c is not None:
                fused_score *= 1 + 0.05 * vol_c
            hot = global_metrics.get("hot_sector_strength")
            if hot is not None:
                corr = global_metrics.get("sector_corr")
                if corr is None:
                    hot_name = global_metrics.get("hot_sector")
                    if hot_name and symbol:
                        cats = self.symbol_categories.get(str(symbol).upper())
                        if cats:
                            if isinstance(cats, str):
                                cats = [c.strip() for c in cats.split(',') if c.strip()]
                            corr = 1.0 if hot_name in cats else 0.0
                if corr is None:
                    corr = 1.0
                fused_score *= 1 + 0.05 * hot * corr

        env_score = fused_score / logic_score if logic_score != 0 else 1.0
        oi_overheat = False
        th_oi = None
        oi_chg = None
        if open_interest is not None:
            oi_chg = open_interest.get("oi_chg")
            if oi_chg is not None:
                with self._lock:
                    cache = self._get_symbol_cache(symbol)
                    cache["oi_change_history"].append(oi_chg)
                th_oi = self.get_dynamic_oi_threshold(pred_vol=vol_preds.get("1h"))
                fused_score, oi_overheat = self.apply_oi_overheat_protection(
                    fused_score, oi_chg, th_oi
                )

        mom5 = std_1h.get("mom_5m_roll1h")
        mom15 = std_1h.get("mom_15m_roll1h")
        mom_vals = [v for v in (mom5, mom15) if v is not None]
        short_mom = float(np.nanmean(mom_vals)) if mom_vals else 0.0
        if np.isnan(short_mom):
            short_mom = 0.0

        ob_imb = 0.0 if ob_imb is None or np.isnan(ob_imb) else float(ob_imb)

        if fused_score > 0:
            if short_mom > 0 and ob_imb > 0:
                fused_score *= 1.1
            elif short_mom < 0 or ob_imb < 0:
                fused_score *= 0.9
        elif fused_score < 0:
            if short_mom < 0 and ob_imb < 0:
                fused_score *= 1.1
            elif short_mom > 0 or ob_imb > 0:
                fused_score *= 0.9

        confirm_15m = 0.0
        if std_15m:
            rsi15 = std_15m.get("rsi_15m")
            ema15 = std_15m.get("ema_diff_15m")
            if rsi15 is not None:
                confirm_15m += (float(rsi15) - 50) / 50
            if ema15 is not None:
                confirm_15m += np.tanh(float(ema15) * 5)
            confirm_15m /= 2
            if fused_score > 0 and confirm_15m < -0.1:
                fused_score *= 0.85
            elif fused_score < 0 and confirm_15m > 0.1:
                fused_score *= 0.85

        result = {
            "fused_score": fused_score,
            "logic_score": logic_score,
            "env_score": env_score,
            "risk_score": risk_score,
            "fs": fs,
            "scores": scores,
            "local_details": local_details,
            "consensus_all": consensus_all,
            "consensus_14": consensus_14,
            "consensus_4d1": consensus_4d1,
            "short_mom": short_mom,
            "ob_imb": ob_imb,
            "confirm_15m": confirm_15m,
            "oi_overheat": oi_overheat,
            "th_oi": th_oi,
            "oi_chg": oi_chg,
        }
        self._cache_set(self._factor_score_cache, key, result)
        return result

    def _compute_scores(
        self,
        pf_1h: PeriodFeatures,
        pf_4h: PeriodFeatures,
        pf_d1: PeriodFeatures,
        pf_15m: PeriodFeatures,
        deltas: dict,
        global_metrics: dict | None,
        open_interest: dict | None,
        ob_imb,
        symbol: str | None,
    ):
        """统一计算 AI 分数与多因子得分"""
        ai_scores, vol_preds, rise_preds, drawdown_preds, extreme_reversal = self.compute_ai_scores(
            pf_1h,
            pf_4h,
            pf_d1,
        )

        result = self.compute_factor_scores(
            ai_scores,
            pf_1h,
            pf_4h,
            pf_d1,
            pf_15m,
            deltas,
            rise_preds,
            drawdown_preds,
            vol_preds,
            global_metrics,
            open_interest,
            ob_imb,
            symbol,
        )
        result.update(
            {
                "ai_scores": ai_scores,
                "vol_preds": vol_preds,
                "rise_preds": rise_preds,
                "drawdown_preds": drawdown_preds,
                "extreme_reversal": extreme_reversal,
            }
        )
        result["scores"].update(
            {
                "local_details": result["local_details"],
                "consensus_all": result["consensus_all"],
                "consensus_14": result["consensus_14"],
                "consensus_4d1": result["consensus_4d1"],
                "short_mom": result["short_mom"],
                "ob_imb": result["ob_imb"],
                "confirm_15m": result["confirm_15m"],
                "oi_overheat": result["oi_overheat"],
                "th_oi": result["th_oi"],
                "oi_chg": result["oi_chg"],
                "ai_scores": ai_scores,
                "vol_preds": vol_preds,
                "rise_preds": rise_preds,
                "drawdown_preds": drawdown_preds,
                "extreme_reversal": extreme_reversal,
            }
        )
        return result

    def apply_risk_filters(
        self,
        fused_score: float,
        logic_score: float,
        env_score: float,
        std_1h: dict,
        std_4h: dict,
        std_d1: dict,
        raw_f1h: dict,
        raw_f4h: dict,
        raw_fd1: dict,
        vol_preds: dict,
        open_interest: dict | None,
        all_scores_list: list | None,
        rev_dir: int,
        cache: dict,
        global_metrics: dict | None,
        symbol: str | None,
    ):
        """执行风险限制与拥挤度检查"""
        if not self.risk_filters_enabled:
            return {
                "fused_score": fused_score,
                "risk_score": 0.0,
                "crowding_factor": 1.0,
                "base_th": self.signal_params.base_th,
            }
        atr_1h = raw_f1h.get("atr_pct_1h", 0) if raw_f1h else 0
        adx_1h = raw_f1h.get("adx_1h", 0) if raw_f1h else 0
        funding_1h = raw_f1h.get("funding_rate_1h", 0) if raw_f1h else 0

        atr_4h = raw_f4h.get("atr_pct_4h") if raw_f4h else None
        adx_4h = raw_f4h.get("adx_4h") if raw_f4h else None
        atr_d1 = raw_fd1.get("atr_pct_d1") if raw_fd1 else None
        adx_d1 = raw_fd1.get("adx_d1") if raw_fd1 else None

        vix_p = None
        if global_metrics is not None:
            vix_p = global_metrics.get("vix_proxy")
        if vix_p is None and open_interest is not None:
            vix_p = open_interest.get("vix_proxy")

        bb_chg = raw_f1h.get("bb_width_chg_1h") if raw_f1h else None
        channel_pos = raw_f1h.get("channel_pos_1h") if raw_f1h else None
        regime = self.detect_market_regime(
            adx_1h,
            adx_4h or 0,
            adx_d1 or 0,
            bb_chg,
            channel_pos,
        )
        if std_d1.get("break_support_d1", 0) > 0 and std_d1.get("rsi_d1", 50) < 30:
            regime = "range"
            rev_dir = 1
        cfg_th = self.signal_threshold_cfg
        base_th, rev_boost = self.dynamic_threshold(
            atr_1h,
            adx_1h,
            funding_1h,
            atr_4h=atr_4h,
            adx_4h=adx_4h,
            atr_d1=atr_d1,
            adx_d1=adx_d1,
            bb_width_chg=bb_chg,
            channel_pos=channel_pos,
            pred_vol=vol_preds.get("1h"),
            pred_vol_4h=vol_preds.get("4h"),
            pred_vol_d1=vol_preds.get("d1"),
            vix_proxy=vix_p,
            regime=regime,
            base=cfg_th.get("base_th", 0.08),
            reversal=bool(rev_dir),
            history_scores=cache["history_scores"],
        )
        base_th *= getattr(self, "phase_th_mult", 1.0)
        if rev_dir != 0:
            fused_score += rev_boost * rev_dir
            self._cooldown = 0

        funding_conflicts = 0
        for p, raw_f in [("1h", raw_f1h), ("4h", raw_f4h), ("d1", raw_fd1)]:
            if raw_f is None:
                continue
            f_rate = raw_f.get(f"funding_rate_{p}", 0)
            if abs(f_rate) > 0.0005 and np.sign(f_rate) * np.sign(fused_score) < 0:
                penalty = min(abs(f_rate) * 20, 0.20)
                fused_score *= 1 - penalty
                funding_conflicts += 1
        if funding_conflicts >= self.veto_conflict_count:
            return None

        fused_score, crowding_factor, th_oi = self._apply_crowding_protection(
            fused_score,
            base_th=base_th,
            all_scores_list=all_scores_list,
            oi_chg=cache.get("oi_chg"),
            cache=cache,
            vol_pred=vol_preds.get("1h"),
            oi_overheat=cache.get("oi_overheat", False),
            symbol=symbol,
        )
        risk_score = self.risk_manager.calc_risk(
            env_score,
            pred_vol=vol_preds.get("1h"),
            oi_change=open_interest.get("oi_chg") if open_interest else None,
        )

        fused_score *= 1 - self.risk_adjust_factor * risk_score
        # 根据历史波动或换手率动态调整风控阈值
        with self._lock:
            atr_hist = [
                r.get("atr_pct_1h")
                for r in cache.get("_raw_history", {}).get("1h", [])
                if r.get("atr_pct_1h") is not None
            ]
            oi_hist = list(cache.get("oi_change_history", []))
        hist = [abs(v) for v in atr_hist if v is not None]
        if not hist:
            hist = [abs(v) for v in oi_hist if v is not None]
        dyn_risk_th = risk_budget_threshold(
            hist, quantile=self.signal_params.quantile
        ) if hist else float("nan")
        risk_th = self.risk_adjust_threshold
        if not math.isnan(dyn_risk_th):
            risk_th = max(risk_th, dyn_risk_th)

        if abs(fused_score) < risk_th:
            return None

        if (
            risk_score > self.risk_score_limit
            or crowding_factor < 0
            or crowding_factor > self.crowding_limit
        ):
            return None

        with self._lock:
            cache["history_scores"].append(fused_score)
            self.all_scores_list.append(fused_score)

        return {
            "fused_score": fused_score,
            "risk_score": risk_score,
            "crowding_factor": crowding_factor,
            "crowding_adjusted": True,
            "risk_th": risk_th,
            "base_th": base_th,
            "rev_boost": rev_boost,
            "regime": regime,
            "rev_dir": rev_dir,
            "funding_conflicts": funding_conflicts,
        }

    def _compute_vote(
        self,
        ai_dir: int,
        short_mom_dir: int,
        vol_breakout_dir: int,
        trend_dir: int,
        confirm_dir: int,
        ob_dir: int,
        regime: str | None = None,
    ) -> tuple[float, float, bool, bool]:
        """Calculate vote score and confidence."""
        vw = self.vote_weights.copy()
        if regime and isinstance(self.regime_vote_weights.get(regime), dict):
            for k, v in self.regime_vote_weights[regime].items():
                vw[k] = v
        vote = (
            vw.get("ai", self.vote_params["weight_ai"]) * ai_dir
            + vw.get("short_mom", 1) * short_mom_dir
            + vw.get("vol_breakout", 1) * vol_breakout_dir
            + vw.get("trend", 1) * trend_dir
            + vw.get("confirm_15m", 1) * confirm_dir
            + vw.get("ob", 0) * ob_dir
        )

        strong_min = self.vote_params["strong_min"]
        conf_vote = sigmoid_confidence(
            vote,
            strong_min,
            getattr(self, "signal_filters", {}).get("conf_min", 1),
        )
        weak_vote = (
            abs(vote)
            < getattr(self, "signal_filters", {}).get("min_vote", 0)
            or conf_vote
            < getattr(self, "signal_filters", {}).get("confidence_vote", 0)
        )
        strong_confirm = abs(vote) >= strong_min
        return vote, conf_vote, weak_vote, strong_confirm

    def _determine_direction(
        self,
        grad_dir: float,
        regime: str,
        fs: dict,
        st_dir: int,
        vol_breakout_val: float | None,
        conf_vote: float,
        weak_vote: bool,
        fused_score: float,
        base_th: float,
        raw_f1h: dict | None,
        std_1h: dict,
        ts,
        symbol,
    ) -> int:
        """Determine final trade direction."""

        direction = 0 if grad_dir == 0 else int(np.sign(grad_dir))
        if weak_vote:
            direction = 0

        if regime == "range":
            atr_v = (raw_f1h or std_1h).get("atr_pct_1h")
            bb_w = (raw_f1h or std_1h).get("bb_width_1h")
            low_vol = False
            if atr_v is not None and atr_v < 0.005:
                low_vol = True
            if bb_w is not None and bb_w < 0.01:
                low_vol = True
            if low_vol:
                direction = 0
            elif vol_breakout_val is None or vol_breakout_val <= 0 or conf_vote < 0.15:
                direction = 0

        if self._cooldown > 0:
            self._cooldown -= 1

        if self._last_signal != 0 and direction != 0 and direction != self._last_signal:
            flip_th = max(base_th, self.flip_coeff * abs(self._last_score))
            if abs(fused_score) < flip_th or self._cooldown > 0:
                direction = self._last_signal
            else:
                self._cooldown = 2

        align_count = 0
        if direction != 0:
            for p in ("1h", "4h", "d1"):
                if np.sign(fs[p]["trend"]) == direction:
                    align_count += 1
            if st_dir != 0 and st_dir == direction:
                align_count += 1
            min_align = self.min_trend_align if regime == "trend" else max(
                self.min_trend_align - 1, 0
            )
            if align_count < min_align:
                direction = 0

        return direction

    def _apply_position_filters(
        self,
        pos_size: float,
        direction: int,
        *,
        weak_vote: bool,
        funding_conflicts: int,
        oi_overheat: bool,
        risk_score: float,
        logic_score: float,
        base_th: float,
        conflict_filter_triggered: bool,
        zero_reason: str | None,
    ) -> tuple[float, int, str | None]:
        """Apply filters to position size and direction."""

        if weak_vote:
            direction = 0
            pos_size = 0.0
            zero_reason = zero_reason or ZeroReason.VOTE_FILTER.value

        if funding_conflicts > self.veto_level:
            direction = 0
            pos_size = 0.0
            zero_reason = zero_reason or ZeroReason.FUNDING_CONFLICT.value

        if oi_overheat:
            pos_size *= 0.5

        pos_map = base_th * 2.0
        if risk_score > 1 or logic_score < -0.3:
            pos_map = min(pos_map, 0.5)
        pos_size = min(pos_size, pos_map)

        if conflict_filter_triggered:
            pos_size = 0.0
            direction = 0
            zero_reason = zero_reason or ZeroReason.CONFLICT_FILTER.value

        return pos_size, direction, zero_reason

    def finalize_position(
        self,
        fused_score: float,
        risk_info: dict,
        logic_score: float,
        env_score: float,
        ai_scores: dict,
        fs: dict,
        scores: dict,
        std_1h: dict,
        std_4h: dict,
        std_d1: dict,
        std_15m: dict,
        raw_f1h: dict,
        raw_f4h: dict,
        raw_fd1: dict,
        raw_f15m: dict,
        vol_preds: dict,
        rise_preds: dict,
        drawdown_preds: dict,
        short_mom: float,
        ob_imb: float,
        confirm_15m: float,
        extreme_reversal: bool,
        cache: dict,
        symbol: str | None,
        ts=None,
    ):
        """根据阈值与信号方向计算仓位和止盈止损。

        Args:
            fused_score: 合并后的最终得分。
            risk_info: 风险评估信息字典。
            logic_score: 逻辑得分。
            env_score: 环境得分。
            ai_scores: 各周期 AI 分数。
            fs: 各周期因子分数。
            scores: 汇总得分明细。
            std_1h: 1h 标准化特征。
            std_4h: 4h 标准化特征。
            std_d1: d1 标准化特征。
            std_15m: 15m 标准化特征。
            raw_f1h: 1h 原始特征。
            raw_f4h: 4h 原始特征。
            raw_fd1: d1 原始特征。
            raw_f15m: 15m 原始特征。
            vol_preds: 预测波动率。
            rise_preds: 预测涨幅。
            drawdown_preds: 预测回撤。
            short_mom: 短期动量值。
            ob_imb: 委托簿不平衡值。
            confirm_15m: 15m 周期辅助确认值。
            extreme_reversal: 超买或超卖反转标记。
            cache: 币种缓存。
            symbol: 币种符号。
            ts: 当前时间戳。

        Returns:
            包含 ``signal``、``score`` 等字段的结果字典。
        """
        base_th = risk_info.get("base_th", self.signal_params.base_th)
        factor_breakdown = self._compute_factor_breakdown(ai_scores, fs)
        self._save_factor_breakdown(factor_breakdown, symbol, ts)
        if not risk_info.get("crowding_adjusted"):
            fused_score, crowding_factor, th_oi = self._apply_crowding_protection(
                fused_score,
                base_th=base_th,
                all_scores_list=None,
                oi_chg=risk_info.get("oi_chg"),
                cache=cache,
                vol_pred=vol_preds.get("1h"),
                oi_overheat=risk_info.get("oi_overheat", False),
                symbol=symbol,
            )
            risk_info["crowding_factor"] = crowding_factor
            risk_info["th_oi"] = th_oi
            risk_info["crowding_adjusted"] = True
        else:
            crowding_factor = risk_info.get("crowding_factor", 1.0)
            th_oi = risk_info.get("th_oi")
        risk_score = risk_info.get("risk_score", 0.0)
        regime = risk_info.get("regime", "range")
        rev_dir = risk_info.get("rev_dir", 0)
        funding_conflicts = risk_info.get("funding_conflicts", 0)

        vol_ratio_1h_4h = get_feat(raw_f1h, std_1h, "vol_ratio_1h_4h")
        if vol_ratio_1h_4h is None:
            vol_ratio_1h_4h = get_feat(raw_f4h, std_4h, "vol_ratio_1h_4h", 1.0)
        ob_th = max(
            self.ob_th_params["min_ob_th"],
            self.ob_th_params["dynamic_factor"] * vol_ratio_1h_4h,
        )
        if ob_imb is not None and ob_imb > ob_th:
            ob_dir = 1
        elif ob_imb is not None and ob_imb < -ob_th:
            ob_dir = -1
        else:
            ob_dir = 0

        short_mom_dir = int(np.sign(short_mom)) if short_mom != 0 else 0
        fast_cross_dir = 0
        if raw_f15m:
            hist15 = cache.get("_raw_history", {}).get("15m", [])
            prev15 = hist15[-1] if hist15 else None
            rsi_c = raw_f15m.get("rsi_fast_15m")
            stoch_c = raw_f15m.get("stoch_fast_15m")
            if prev15 is not None:
                rsi_p = prev15.get("rsi_fast_15m")
                stoch_p = prev15.get("stoch_fast_15m")
                if rsi_p is not None and rsi_c is not None:
                    if rsi_p < 30 <= rsi_c:
                        fast_cross_dir += 1
                    elif rsi_p > 70 and rsi_c <= 70:
                        fast_cross_dir -= 1
                if stoch_p is not None and stoch_c is not None:
                    if stoch_p < 20 <= stoch_c:
                        fast_cross_dir += 1
                    elif stoch_p > 80 and stoch_c <= 80:
                        fast_cross_dir -= 1
            fast_cross_dir = int(np.sign(fast_cross_dir))
        vol_breakout_val = (
            raw_f1h.get("vol_breakout_1h")
            if raw_f1h and "vol_breakout_1h" in raw_f1h
            else std_1h.get("vol_breakout_1h")
        )
        vol_breakout_dir = 1 if vol_breakout_val and vol_breakout_val > 0 else 0

        trend_dir = int(np.sign(fs['1h'].get('trend', 0)))
        confirm_dir = int(np.sign(confirm_15m)) if confirm_15m else 0

        th = self.ai_dir_eps
        if ai_scores["1h"] >= th:
            ai_dir = 1
        elif ai_scores["1h"] <= -th:
            ai_dir = -1
        else:
            ai_dir = 0

        conflict_filter_triggered = (
            std_1h.get("donchian_perc_1h", 0) > 0.7
            and (std_4h or {}).get("donchian_perc_4h", 1) < 0.2
        )

        vote, conf_vote, weak_vote, strong_confirm_vote = self._compute_vote(
            ai_dir,
            short_mom_dir,
            vol_breakout_dir,
            trend_dir,
            confirm_dir,
            ob_dir,
            regime,
        )
        if conflict_filter_triggered:
            vote = 0
            conf_vote = sigmoid_confidence(
                0,
                self.vote_params["strong_min"],
                getattr(self, "signal_filters", {}).get("conf_min", 1),
            )
            weak_vote = True
            strong_confirm_vote = False

        if strong_confirm_vote:
            fused_score *= max(1, conf_vote)

        if weak_vote:
            return {
                "signal": 0,
                "score": fused_score,
                "position_size": 0.0,
                "zero_reason": "vote_filter",
                "take_profit": None,
                "stop_loss": None,
                "details": {
                    "vote": {"value": vote, "confidence": conf_vote, "ob_th": ob_th},
                    "zero_reason": "vote_filter",
                },
                "factor_breakdown": factor_breakdown,
            }

        vote_sign = int(np.sign(vote))
        if vote_sign != 0 and np.sign(fused_score) != vote_sign:
            strong_min = max(self.vote_params.get("strong_min", 1), 1)
            penalty = abs(vote) / strong_min
            fused_score *= 0.5 ** penalty

        rsi = raw_fd1.get("rsi_d1")
        adx = raw_fd1.get("adx_d1", 0)
        rebound_flag = False
        reb_boost_applied = False
        rebound_strength = 0.0
        if rsi is not None and rsi < 30:
            hist = cache.get("_raw_history", {}).get("1h", [])
            rsi_hist = [r.get("rsi_1h") for r in hist]
            if raw_f1h.get("rsi_1h") is not None:
                rsi_hist.append(raw_f1h.get("rsi_1h"))
            price_seq = [r.get("close") for r in hist]
            if raw_f1h.get("close") is not None:
                price_seq.append(raw_f1h.get("close"))
            if (
                len(rsi_hist) >= 2
                and len(price_seq) >= 2
                and price_seq[-1] < price_seq[-2]
                and rsi_hist[-1] > rsi_hist[-2]
            ):
                rebound_flag = True
            hammer = raw_f1h.get("long_lower_shadow_1h", 0) > 0.6
            rebound_flag = rebound_flag or hammer
            rebound_strength = max(0.0, min(1.0, (30 - float(rsi)) / 30))
            if rebound_flag:
                last_ts = cache.get("last_rebound_ts", 0)
                cooldown = self.rebound_cooldown * 3600
                cur_ts = ts if ts is not None else time.time()
                if cur_ts - last_ts >= cooldown:
                    fused_score += risk_info.get("rev_boost", 0) * rebound_strength
                    cache["last_rebound_ts"] = cur_ts
                    if not symbol:
                        self.last_rebound_ts = cur_ts
                    reb_boost_applied = True


        cfg_th_sig = self.signal_threshold_cfg
        grad_dir = sigmoid_dir(
            fused_score,
            base_th,
            cfg_th_sig.get("gamma", 0.9),
        )
        st1 = int(np.sign(std_1h.get("supertrend_dir_1h", 0)))
        st4 = int(np.sign(std_4h.get("supertrend_dir_4h", 0))) if std_4h else 0
        stdir = int(np.sign(std_d1.get("supertrend_dir_d1", 0))) if std_d1 else 0
        st_sum = st1 + st4 + stdir
        st_dir = int(np.sign(st_sum)) if st_sum != 0 else 0

        direction = self._determine_direction(
            grad_dir,
            regime,
            fs,
            st_dir,
            vol_breakout_val,
            conf_vote,
            weak_vote,
            fused_score,
            base_th,
            raw_f1h,
            std_1h,
            ts,
            symbol,
        )

        prev_vote = getattr(self, "_prev_vote", 0)

        base_coeff = self.pos_coeff_range if regime == "range" else self.pos_coeff_trend
        confidence_factor = 1.0
        if risk_info.get("consensus_all"):
            confidence_factor += 0.1
        if strong_confirm_vote:
            confidence_factor += 0.05
        vol_ratio = get_feat(raw_f1h, std_1h, "vol_ma_ratio_1h")
        tier = None
        fused_score = soft_clip(fused_score, k=1.0)
        pos_size, direction, tier, zero_reason = self.compute_position_size(
            grad_dir=grad_dir,
            base_coeff=base_coeff,
            confidence_factor=confidence_factor,
            vol_ratio=vol_ratio,
            fused_score=fused_score,
            base_th=base_th,
            regime=regime,
            vol_p=vol_preds.get("1h"),
            risk_score=risk_score,
            crowding_factor=crowding_factor,
            cfg_th_sig=cfg_th_sig,
            direction=direction,
            exit_mult=(
                self.compute_exit_multiplier(vote, prev_vote, self._last_signal)
                if direction == self._last_signal and self._last_signal != 0
                else 1.0
            ),
            consensus_all=risk_info.get("consensus_all", False),
        )

        pos_size, direction, zero_reason = self._apply_position_filters(
            pos_size,
            direction,
            weak_vote=weak_vote,
            funding_conflicts=funding_conflicts,
            oi_overheat=risk_info.get("oi_overheat"),
            risk_score=risk_score,
            logic_score=logic_score,
            base_th=base_th,
            conflict_filter_triggered=conflict_filter_triggered,
            zero_reason=zero_reason,
        )

        price = (raw_f1h or std_1h).get("close", 0)
        if raw_f4h is not None and "atr_pct_4h" in raw_f4h:
            atr_pct_4h = raw_f4h["atr_pct_4h"]
        else:
            atr_pct_4h = (raw_f4h or std_4h).get("atr_pct_4h", 0)
        atr_raw = (raw_f1h or std_1h).get("atr_pct_1h", 0)
        atr_abs = np.hypot(atr_raw, atr_pct_4h) * price
        atr_abs = max(atr_abs, 0.005 * price)
        take_profit = stop_loss = None
        if direction != 0:
            take_profit, stop_loss = self.compute_tp_sl(
                price,
                atr_abs,
                direction,
                rise_pred=rise_preds.get("1h"),
                drawdown_pred=drawdown_preds.get("1h"),
                regime=regime,
            )

        rsi = raw_fd1.get("rsi_d1")
        adx = raw_fd1.get("adx_d1", 0)
        if direction == 1 and rsi is not None and rsi > 70:
            if adx < 25:
                pos_size *= 0.5
            else:
                pos_size *= 0.8
                if stop_loss is not None:
                    stop_loss *= 1.2
        elif direction == -1 and rsi is not None and rsi < 30:
            if adx < 25:
                pos_size *= 0.5
            else:
                pos_size *= 0.8
                if stop_loss is not None:
                    stop_loss *= 1.2
        if rebound_flag and direction == 1 and pos_size < tier * 0.2:
            # 超跌反弹时强制给最小仓位并清除归零原因
            pos_size = tier * 0.2
            zero_reason = None

        # 使用传入的逻辑与环境得分计算最终得分
        score_raw = logic_score * env_score
        score_raw *= 1 - self.risk_adjust_factor * risk_score
        if vote_sign != 0 and np.sign(score_raw) != vote_sign:
            strong_min = max(self.vote_params.get("strong_min", 1), 1)
            penalty = abs(vote) / strong_min
            score_raw *= 0.5 ** penalty
        final_score = float(np.tanh(score_raw))

        with self._lock:
            self._last_signal = int(np.sign(direction)) if direction else 0
            self._last_score = fused_score
            self._prev_vote = vote
            for p, raw, prev in [
                ("15m", raw_f15m, std_15m),
                ("1h", raw_f1h, std_1h),
                ("4h", raw_f4h, std_4h),
                ("d1", raw_fd1, std_d1),
            ]:
                self._update_history(cache, p, raw, prev)

        final_details = {
            "ai": {"1h": ai_scores["1h"], "4h": ai_scores["4h"], "d1": ai_scores["d1"]},
            "factors": {"1h": fs["1h"], "4h": fs["4h"], "d1": fs["d1"]},
            "scores": {"1h": scores["1h"], "4h": scores["4h"], "d1": scores["d1"]},
            "vote": {"value": vote, "confidence": conf_vote, "ob_th": ob_th},
            "protect": {
                "oi_overheat": risk_info.get("oi_overheat"),
                "oi_threshold": risk_info.get("th_oi"),
                "crowding_factor": crowding_factor,
                "funding_conflicts": funding_conflicts,
            },
            "env": {
                "logic_score": logic_score,
                "env_score": env_score,
                "risk_score": risk_score,
            },
            "exit": {
                "regime": regime,
                "reversal_flag": rev_dir,
                "dynamic_th_final": base_th,
            },
            "grad_dir": float(grad_dir),
            "pos_size": float(pos_size),
            "short_momentum": short_mom,
            "ob_imbalance": ob_imb,
            "fast_cross": fast_cross_dir,
            "vol_ratio": vol_ratio,
            "position_tier": tier,
            "confidence_factor": confidence_factor,
            "consensus_all": risk_info.get("consensus_all"),
            "consensus_14": risk_info.get("consensus_14"),
            "consensus_4d1": risk_info.get("consensus_4d1"),
            "extreme_reversal": extreme_reversal,
            "conflict_filter_triggered": conflict_filter_triggered,
            "confirm_15m": confirm_15m,
            "reb_boost_applied": reb_boost_applied,
        }
        final_details.update(risk_info.get("local_details", {}))

        return {
            "signal": int(direction),
            "score": final_score,
            "position_size": float(round(pos_size, 4)),
            # 仅在仓位为零时记录原因，便于前端追踪
            "zero_reason": zero_reason if pos_size == 0 else None,
            "take_profit": take_profit,
            "stop_loss": stop_loss,
            "details": final_details,
            "factor_breakdown": factor_breakdown,
        }

    def _precheck_and_direction(
        self,
        fused_score: float,
        std_1h: dict,
        std_4h: dict,
        std_d1: dict,
        std_15m: dict,
        raw_f1h: dict,
        raw_f4h: dict,
        raw_fd1: dict,
        raw_f15m: dict,
        ai_scores: dict,
        fs: dict,
        scores: dict,
        local_details: dict,
        consensus_all: bool,
        consensus_14: bool,
        vol_preds: dict,
        rise_preds: dict,
        drawdown_preds: dict,
        confirm_15m: float,
        cache: dict,
    ):
        """预检查 fused_score，并给出方向及弱票标记。

        若 ``fused_score`` 为 NaN，则立即返回无信号结果，同时更新缓存。
        """

        if fused_score is None or (isinstance(fused_score, float) and np.isnan(fused_score)):
            logging.debug("Fused score NaN, returning 0 signal")
            self._last_score = fused_score
            with self._lock:
                for p, raw, prev in [
                    ("15m", raw_f15m, std_15m),
                    ("1h", raw_f1h, std_1h),
                    ("4h", raw_f4h, std_4h),
                    ("d1", raw_fd1, std_d1),
                ]:
                    self._update_history(cache, p, raw, prev)
            self._last_signal = 0
            self._cooldown = 0
            fb_nan = self._compute_factor_breakdown(ai_scores, fs)
            self._save_factor_breakdown(fb_nan, None)
            result = {
                "signal": 0,
                "score": float("nan"),
                "position_size": 0.0,
                "take_profit": None,
                "stop_loss": None,
                "details": {
                    "ai_1h": ai_scores["1h"],
                    "ai_4h": ai_scores["4h"],
                    "ai_d1": ai_scores["d1"],
                    "factors_1h": fs["1h"],
                    "factors_4h": fs["4h"],
                    "factors_d1": fs["d1"],
                    "score_1h": scores["1h"],
                    "score_4h": scores["4h"],
                    "score_d1": scores["d1"],
                    "strong_confirm_4h": local_details.get("strong_confirm_4h"),
                    "consensus_14": consensus_14,
                    "consensus_all": consensus_all,
                    "vol_pred_1h": vol_preds.get("1h"),
                    "vol_pred_4h": vol_preds.get("4h"),
                    "vol_pred_d1": vol_preds.get("d1"),
                    "rise_pred_1h": rise_preds.get("1h"),
                    "rise_pred_4h": rise_preds.get("4h"),
                    "rise_pred_d1": rise_preds.get("d1"),
                    "drawdown_pred_1h": drawdown_preds.get("1h"),
                    "drawdown_pred_4h": drawdown_preds.get("4h"),
                    "drawdown_pred_d1": drawdown_preds.get("d1"),
                    "funding_conflicts": 0,
                    "confirm_15m": confirm_15m,
                    "note": "fused_score was NaN",
                },
                "factor_breakdown": fb_nan,
            }
            return result, 0, True

        direction = int(np.sign(fused_score)) if fused_score else 0
        return None, direction, False

    def _risk_checks(
        self,
        fused_score: float,
        logic_score: float,
        env_score: float,
        std_1h: dict,
        std_4h: dict,
        std_d1: dict,
        raw_f1h: dict,
        raw_f4h: dict,
        raw_fd1: dict,
        vol_preds: dict,
        open_interest: dict | None,
        all_scores_list,
        rev_dir: int,
        cache: dict,
        global_metrics: dict | None,
        symbol: str | None,
    ):
        """执行资金费率、拥挤度等风险检查"""
        result = self.apply_risk_filters(
            fused_score,
            logic_score,
            env_score,
            std_1h,
            std_4h,
            std_d1,
            raw_f1h,
            raw_f4h,
            raw_fd1,
            vol_preds,
            open_interest,
            all_scores_list,
            rev_dir,
            cache,
            global_metrics,
            symbol,
        )

        if result is None:
            return None

        sm = smooth_score(cache.get("history_scores", []), self.flip_confirm_bars)
        direction = int(np.sign(sm)) if sm else 0
        if (
            self._last_signal != 0
            and direction != 0
            and direction != self._last_signal
        ):
            hist = list(cache.get("history_scores", []))[-self.flip_confirm_bars :]
            if len(hist) < self.flip_confirm_bars or any(int(np.sign(v)) != direction for v in hist):
                return None
        result["smooth_score"] = sm
        return result

    def _calc_position_and_sl_tp(
        self,
        fused_score: float,
        risk_info: dict,
        logic_score: float,
        env_score: float,
        ai_scores: dict,
        fs: dict,
        scores: dict,
        std_1h: dict,
        std_4h: dict,
        std_d1: dict,
        std_15m: dict,
        raw_f1h: dict,
        raw_f4h: dict,
        raw_fd1: dict,
        raw_f15m: dict,
        vol_preds: dict,
        rise_preds: dict,
        drawdown_preds: dict,
        short_mom: float,
        ob_imb: float,
        confirm_15m: float,
        extreme_reversal: bool,
        cache: dict,
        symbol: str | None,
        ts=None,
    ):
        """根据风险结果计算仓位及止盈止损"""

        return self.finalize_position(
            fused_score,
            risk_info,
            logic_score,
            env_score,
            ai_scores,
            fs,
            scores,
            std_1h,
            std_4h,
            std_d1,
            std_15m,
            raw_f1h,
            raw_f4h,
            raw_fd1,
            raw_f15m,
            vol_preds,
            rise_preds,
            drawdown_preds,
            short_mom,
            ob_imb,
            confirm_15m,
            extreme_reversal,
            cache,
            symbol,
            ts,
        )

    def _filter_and_finalize(
        self,
        prepared: dict,
        scores: dict,
        all_scores_list,
        global_metrics,
        open_interest,
        symbol,
    ):
        """应用风险过滤并最终确定持仓"""
        risk_info = self.apply_risk_filters(
            scores["fused_score"],
            scores["logic_score"],
            scores["env_score"],
            prepared["std_1h"],
            prepared["std_4h"],
            prepared["std_d1"],
            prepared["raw_f1h"],
            prepared["raw_f4h"],
            prepared["raw_fd1"],
            scores["vol_preds"],
            open_interest,
            all_scores_list,
            prepared["rev_dir"],
            {
                "oi_overheat": scores["oi_overheat"],
                "th_oi": scores["th_oi"],
                "oi_chg": scores["oi_chg"],
                "history_scores": prepared["cache"]["history_scores"],
            },
            global_metrics,
            symbol,
        )
        if risk_info is None:
            return None, None, None, None
        risk_info["logic_score"] = scores["logic_score"]
        risk_info["env_score"] = scores["env_score"]
        risk_info["consensus_all"] = scores["consensus_all"]
        risk_info["consensus_14"] = scores["consensus_14"]
        risk_info["consensus_4d1"] = scores["consensus_4d1"]
        risk_info["local_details"] = scores["local_details"]

        result = self.finalize_position(
            risk_info["fused_score"],
            risk_info,
            scores["logic_score"],
            scores["env_score"],
            scores["ai_scores"],
            scores["fs"],
            scores["scores"],
            prepared["std_1h"],
            prepared["std_4h"],
            prepared["std_d1"],
            prepared["std_15m"],
            prepared["raw_f1h"],
            prepared["raw_f4h"],
            prepared["raw_fd1"],
            prepared["raw_f15m"],
            scores["vol_preds"],
            scores["rise_preds"],
            scores["drawdown_preds"],
            scores["short_mom"],
            scores["ob_imb"],
            scores["confirm_15m"],
            scores["extreme_reversal"],
            prepared["cache"],
            symbol,
            prepared.get("ts"),
        )
        return result, risk_info["fused_score"], risk_info["base_th"], risk_info

    def generate_signal(
        self,
        features_1h,
        features_4h,
        features_d1,
        features_15m=None,
        all_scores_list=None,
        raw_features_1h=None,
        raw_features_4h=None,
        raw_features_d1=None,
        raw_features_15m=None,
        *,
        global_metrics=None,
        open_interest=None,
        order_book_imbalance=None,
        symbol=None,
    ):
        """生成单个交易信号。

        Args:
            features_1h: 1h 周期标准化特征字典。
            features_4h: 4h 周期标准化特征字典。
            features_d1: d1 周期标准化特征字典。
            features_15m: 可选的 15m 周期特征。
            all_scores_list: 所有币种得分列表。
            raw_features_1h: 1h 原始特征。
            raw_features_4h: 4h 原始特征。
            raw_features_d1: d1 原始特征。
            raw_features_15m: 15m 原始特征。
            global_metrics: 全局市场指标。
            open_interest: OI 数据。
            order_book_imbalance: L2 买卖盘差值比。
            symbol: 币种符号。

        Returns:
            包含 ``signal``、``score``、``position_size`` 等字段的字典。
        """
        prepared = self._prepare_inputs(
            features_1h,
            features_4h,
            features_d1,
            features_15m,
            raw_features_1h,
            raw_features_4h,
            raw_features_d1,
            raw_features_15m,
            order_book_imbalance,
            symbol,
        )

        scores = self._compute_scores(
            prepared["pf_1h"],
            prepared["pf_4h"],
            prepared["pf_d1"],
            prepared["pf_15m"],
            prepared["deltas"],
            global_metrics,
            open_interest,
            prepared["ob_imb"],
            symbol,
        )

        fused_score = scores["fused_score"]
        logic_score = scores["logic_score"]
        env_score = scores["env_score"]
        risk_score = scores["risk_score"]
        fs = scores["fs"]
        scores = scores["scores"]
        local_details = scores["local_details"]
        consensus_all = scores["consensus_all"]
        consensus_14 = scores["consensus_14"]
        consensus_4d1 = scores["consensus_4d1"]
        short_mom = scores["short_mom"]
        confirm_15m = scores["confirm_15m"]
        oi_overheat = scores["oi_overheat"]
        th_oi = scores["th_oi"]
        oi_chg = scores["oi_chg"]
        ob_imb = scores["ob_imb"]
        ai_scores = scores["ai_scores"]
        vol_preds = scores["vol_preds"]
        rise_preds = scores["rise_preds"]
        drawdown_preds = scores["drawdown_preds"]
        extreme_reversal = scores["extreme_reversal"]
        std_1h = prepared["std_1h"]
        std_4h = prepared["std_4h"]
        std_d1 = prepared["std_d1"]
        std_15m = prepared["std_15m"]
        raw_f1h = prepared["raw_f1h"]
        raw_f4h = prepared["raw_f4h"]
        raw_fd1 = prepared["raw_fd1"]
        raw_f15m = prepared["raw_f15m"]
        ts = prepared["ts"]
        cache = prepared["cache"]
        rev_dir = prepared["rev_dir"]

        phase = getattr(self, "market_phase", "range")
        if isinstance(phase, dict):
            phase = phase.get("phase", "range")
        mults = getattr(self, "phase_dir_mult", {})
        if fused_score > 0:
            fused_score *= mults.get("long", 1.0)
        elif fused_score < 0:
            fused_score *= mults.get("short", 1.0)

        pre_res, _, _ = self._precheck_and_direction(
            fused_score,
            std_1h,
            std_4h,
            std_d1,
            std_15m,
            raw_f1h,
            raw_f4h,
            raw_fd1,
            raw_f15m,
            ai_scores,
            fs,
            scores,
            local_details,
            consensus_all,
            consensus_14,
            vol_preds,
            rise_preds,
            drawdown_preds,
            confirm_15m,
            cache,
        )
        if pre_res is not None:
            return pre_res

        risk_info = self._risk_checks(
            fused_score,
            logic_score,
            env_score,
            std_1h,
            std_4h,
            std_d1,
            raw_f1h,
            raw_f4h,
            raw_fd1,
            vol_preds,
            open_interest,
            all_scores_list,
            rev_dir,
            {
                "oi_overheat": oi_overheat,
                "th_oi": th_oi,
                "oi_chg": oi_chg,
                "history_scores": cache["history_scores"],
            },
            global_metrics,
            symbol,
        )
        if risk_info is None:
            logger.debug("step=%s fused=%.3f risk filtered", ts, fused_score)
            return None
        risk_info["logic_score"] = logic_score
        risk_info["env_score"] = env_score
        risk_info["consensus_all"] = consensus_all
        risk_info["consensus_14"] = consensus_14
        risk_info["consensus_4d1"] = consensus_4d1
        risk_info["local_details"] = local_details

        smoothed = smooth_series(
            cache.get("history_scores", []),
            window=self.flip_confirm_bars,
            alpha=getattr(self, "smooth_alpha", 0.2),
        )
        if smoothed:
            risk_info["fused_score"] = smoothed[-1]

        result = self._calc_position_and_sl_tp(
            risk_info["fused_score"],
            risk_info,
            logic_score,
            env_score,
            ai_scores,
            fs,
            scores,
            std_1h,
            std_4h,
            std_d1,
            std_15m,
            raw_f1h,
            raw_f4h,
            raw_fd1,
            raw_f15m,
            vol_preds,
            rise_preds,
            drawdown_preds,
            short_mom,
            ob_imb,
            confirm_15m,
            extreme_reversal,
            cache,
            symbol,
            ts,
        )
        base_th = risk_info["base_th"]
        fused_score = risk_info["fused_score"]
        if result is None:
            logger.debug(
                "step=%s fused=%.3f th=%.3f position skipped",
                ts,
                fused_score,
                base_th,
            )
            return None
        if all_scores_list is None:
            all_scores_list = self.all_scores_list
        logger.debug(
            "step=%s fused=%.3f th=%.3f pos=%.4f",
            ts,
            fused_score,
            base_th,
            result.get("position_size", 0.0),
        )
        self._diagnostic = {
            "fused_score": fused_score,
            "base_th": base_th,
            "scores": scores,
            "risk_info": risk_info,
        }
        return result

    def _diagnose(self):
        """Return diagnostics of the last ``generate_signal`` call."""
        return getattr(self, "_diagnostic", {}).copy()

    # Public wrapper for diagnostics
    def diagnose(self):
        """Get diagnostics of the most recent signal generation."""
        return self._diagnose()

    def generate_signal_batch(
        self,
        feats_1h_list,
        feats_4h_list,
        feats_d1_list,
        feats_15m_list=None,
        *,
        global_metrics=None,
        open_interest=None,
        order_book_imbalance=None,
        symbols=None,
    ):
        """Batch version of :meth:`generate_signal`.

        Args:
            feats_1h_list: Sequence of 1h feature dicts.
            feats_4h_list: Sequence of 4h feature dicts.
            feats_d1_list: Sequence of d1 feature dicts.
            feats_15m_list: Optional sequence of 15m feature dicts.
            global_metrics: Optional list or single metrics dict.
            open_interest: Optional list or single OI dict.
            order_book_imbalance: Optional list or single OB imbalance.
            symbols: Optional sequence of symbols.

        Returns:
            List of signal result dicts in the same order as input.
        """
        results = []
        for i, f1 in enumerate(feats_1h_list):
            gm = global_metrics[i] if isinstance(global_metrics, list) else global_metrics
            oi = open_interest[i] if isinstance(open_interest, list) else open_interest
            ob = (
                order_book_imbalance[i]
                if isinstance(order_book_imbalance, list)
                else order_book_imbalance
            )
            sym = symbols[i] if symbols else None
            f4 = feats_4h_list[i]
            fd = feats_d1_list[i]
            f15 = feats_15m_list[i] if feats_15m_list else None
            results.append(
                self.generate_signal(
                    f1,
                    f4,
                    fd,
                    f15,
                    None,
                    None,
                    None,
                    None,
                    global_metrics=gm,
                    open_interest=oi,
                    order_book_imbalance=ob,
                    symbol=sym,
                )
            )
        return results


if __name__ == "__main__":
    logging.basicConfig(level=logging.WARNING, format="%(asctime)s %(levelname)s %(message)s")<|MERGE_RESOLUTION|>--- conflicted
+++ resolved
@@ -552,14 +552,8 @@
         # 使用 RLock 以便在部分函数中嵌套调用
         self._lock = threading.RLock()
 
-<<<<<<< HEAD
-        # 使用独立模块加载 AI 模型
-        # 默认为禁用, 设置环境变量 ``ENABLE_AI=1`` 时启用
-        if os.environ.get("ENABLE_AI", "0") == "1":
-=======
         # 使用独立模块加载 AI 模型，可通过 ``enable_ai`` 配置或环境变量控制
         if self.enable_ai:
->>>>>>> 41a07edb
             self.ai_predictor = AIModelPredictor(model_paths)
             self.models = self.ai_predictor.models
             self.calibrators = self.ai_predictor.calibrators
