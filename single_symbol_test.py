import os
import pytest
# pytest.skip("requires database access", allow_module_level=True)

import pandas as pd
import yaml
from pathlib import Path
from sqlalchemy import create_engine
import numpy as np

from feature_engineering import calc_features_raw, apply_robust_z_with_params, load_scaler_params_from_json
from robust_signal_generator import RobustSignalGenerator

CONFIG_PATH = Path(__file__).resolve().parent / "utils" / "config.yaml"

# =================== 0. 切换开关 ===================
# 如果 USE_NORMALIZED = True，则对 calc_features_raw 的输出做 Robust‐Z 缩放后再传给模型
# 如果 USE_NORMALIZED = False，则直接把 calc_features_raw 的 raw 特征传给模型（不做缩放）
USE_NORMALIZED = True

# =================== 1. 读取配置 ===================
with open(CONFIG_PATH, "r", encoding="utf-8") as f:
    config = yaml.safe_load(f)

mysql_cfg = config['mysql']
db_url = (
    f"mysql+pymysql://{mysql_cfg['user']}:{os.getenv('MYSQL_PASSWORD', mysql_cfg['password'])}"
    f"@{mysql_cfg['host']}:{mysql_cfg['port']}/{mysql_cfg['database']}?charset={mysql_cfg['charset']}"
)
engine = create_engine(db_url)

# =================== 2. 加载 Robust‐Z 缩放参数（仅在 USE_NORMALIZED=True 时需要） ===================
SCALER_PARAMS = None
if USE_NORMALIZED:
    scaler_path = config["feature_engineering"]["scaler_path"]
    SCALER_PARAMS = load_scaler_params_from_json(scaler_path)

# =================== 3. 读取原始 K 线（取最新 N 条） ===================
<<<<<<< HEAD
HISTORY_LEN = 1000  # 加大窗口起点，确保所有技术指标都有足够历史
symbol = "XRPUSDT"
=======
HISTORY_LEN = 200  # 加大窗口起点，确保所有技术指标都有足够历史
symbol = "ETHUSDT"
>>>>>>> 4e6a5e44
intervals = ["1h", "4h", "1d"]
dfs_raw = {}

for itv in intervals:
    dfs_raw[itv] = pd.read_sql(
        f"SELECT * FROM klines WHERE symbol='{symbol}' AND `interval`='{itv}' ORDER BY open_time",
        engine,
        parse_dates=["open_time", "close_time"]
    ).tail(HISTORY_LEN).reset_index(drop=True)

# =================== 4. 计算原始 raw 特征 DataFrame ===================
# calc_features_raw 会返回完整的指标，包括 'atr_pct_1h'、'rsi_slope_1h' 等 raw 值
raw_feats = {
    "1h": calc_features_raw(dfs_raw["1h"], "1h").reset_index(drop=True),
    "4h": calc_features_raw(dfs_raw["4h"], "4h").reset_index(drop=True),
    "1d": calc_features_raw(dfs_raw["1d"], "d1").reset_index(drop=True),
}

# =================== 5. 初始化信号生成器 ===================
model_paths = config["models"]
feature_cols_1h = config["feature_cols"]["1h"]
feature_cols_4h = config["feature_cols"]["4h"]
feature_cols_d1 = config["feature_cols"]["1d"]

signal_generator = RobustSignalGenerator(
    model_paths,
    feature_cols_1h=feature_cols_1h,
    feature_cols_4h=feature_cols_4h,
    feature_cols_d1=feature_cols_d1,
)

# =================== 6. 循环取最后 N 根 K 线，生成信号 ===================
N = 60
for idx in range(-N, 0):
    # --- 6.1 如果需要归一化，则把 raw_feats 里的那一行先缩放 ---
    if USE_NORMALIZED:
        # 从 raw_feats 中取出“第 idx 行”（注意要保持 DataFrame 结构，用 [[idx]]）
        last_raw_1h = raw_feats["1h"].iloc[[idx]]
        last_raw_4h = raw_feats["4h"].iloc[[idx]]
        last_raw_d1 = raw_feats["1d"].iloc[[idx]]

        # 用 SCALER_PARAMS 做 Robust‐Z 缩放
        scaled_1h_df = apply_robust_z_with_params(last_raw_1h, SCALER_PARAMS)
        scaled_4h_df = apply_robust_z_with_params(last_raw_4h, SCALER_PARAMS)
        scaled_d1_df = apply_robust_z_with_params(last_raw_d1, SCALER_PARAMS)

        # 转为字典，作为模型输入
        feat_1h = scaled_1h_df.iloc[0].to_dict()
        feat_4h = scaled_4h_df.iloc[0].to_dict()
        feat_d1 = scaled_d1_df.iloc[0].to_dict()

        # 为了止盈止损，需要保证 feat_1h['close'] 和 feat_4h['close']
        # 均使用未缩放的原始收盘价
        feat_1h['close'] = dfs_raw["1h"]['close'].iloc[idx]
        feat_4h['close'] = dfs_raw["4h"]['close'].iloc[idx]

    else:
        # --- 6.2 如果不归一化，直接把 raw_feats 里的那一行转 dict ---
        feat_1h = raw_feats["1h"].iloc[idx].to_dict()
        feat_4h = raw_feats["4h"].iloc[idx].to_dict()
        feat_d1 = raw_feats["1d"].iloc[idx].to_dict()

        # raw_feats 里本身就包含 'close'（原始收盘价），不需要再覆盖

    # --- 6.3 创建原始特征字典，用于计算止盈止损等 ---
    raw_1h = raw_feats["1h"].iloc[idx].to_dict()
    raw_4h = raw_feats["4h"].iloc[idx].to_dict()
    raw_d1 = raw_feats["1d"].iloc[idx].to_dict()

    # --- 6.4 生成信号（需传入 raw 特征以获得正确的止盈止损） ---
    result = signal_generator.generate_signal(
        feat_1h, feat_4h, feat_d1,
        raw_features_1h=raw_1h,
        raw_features_4h=raw_4h,
        raw_features_d1=raw_d1
    )

    # --- 6.5 打印结果，方便比对 ---
    print("="*60)
    print(f"时间 (1h): {dfs_raw['1h']['open_time'].iloc[idx]}")
    print("Feat 1h (最后一行)：", feat_1h)
    print("Feat 4h (最后一行)：", feat_4h)
    print("Feat d1 (最后一行)：", feat_d1)
    print("Signal Result:", result)

print("===== 单币种测试结束 =====")<|MERGE_RESOLUTION|>--- conflicted
+++ resolved
@@ -36,13 +36,9 @@
     SCALER_PARAMS = load_scaler_params_from_json(scaler_path)
 
 # =================== 3. 读取原始 K 线（取最新 N 条） ===================
-<<<<<<< HEAD
-HISTORY_LEN = 1000  # 加大窗口起点，确保所有技术指标都有足够历史
-symbol = "XRPUSDT"
-=======
 HISTORY_LEN = 200  # 加大窗口起点，确保所有技术指标都有足够历史
 symbol = "ETHUSDT"
->>>>>>> 4e6a5e44
+
 intervals = ["1h", "4h", "1d"]
 dfs_raw = {}
 
