import argparse
from collections import deque
import numpy as np
import pandas as pd
from sklearn.model_selection import ParameterGrid
from tqdm import tqdm
import optuna

from robust_signal_generator import RobustSignalGenerator
from backtester import (
    FEATURE_COLS_1H,
    FEATURE_COLS_4H,
    FEATURE_COLS_D1,
    MODEL_PATHS,
    load_config,
    connect_mysql,
    convert_model_paths,
)


def compute_ic_scores(df: pd.DataFrame, rsg: RobustSignalGenerator) -> dict:
    """根据历史数据计算各因子的 IC 分数"""
    df = df.sort_values("open_time").reset_index(drop=True)
    returns = df["close"].shift(-1) / df["open"].shift(-1) - 1
    scores = {k: [] for k in rsg.base_weights}

    for i in range(len(df) - 1):
        feats = {c: df.at[i, c] for c in FEATURE_COLS_1H if c in df}
        ai_score = rsg.get_ai_score(feats, rsg.models["1h"]["up"]) - rsg.get_ai_score(
            feats, rsg.models["1h"]["down"]
        )
        factors = rsg.get_factor_scores(feats, "1h")
        data = {"ai": ai_score, **factors}
        for k in scores:
            scores[k].append(data.get(k, np.nan))

    ic_scores = {}
    rets = returns.iloc[:-1].values
    thresh = 1e-12
    for k, vals in scores.items():
        arr = np.asarray(vals, dtype=float)
        mask = ~np.isnan(arr) & ~np.isnan(rets)
        if mask.sum() > 1:
            std_arr = arr[mask].std()
            std_rets = rets[mask].std()
            if std_arr < thresh or std_rets < thresh:
                ic = 0.0
            else:
                ic = np.corrcoef(arr[mask], rets[mask])[0, 1]
        else:
            ic = 0.0
        ic_scores[k] = ic
    return ic_scores


def precompute_ic_scores(df: pd.DataFrame, rsg: RobustSignalGenerator) -> dict:
    """预先计算一次 IC 分数，供多次回测复用"""
    return compute_ic_scores(df, rsg)


def run_single_backtest(
    df: pd.DataFrame,
    base_weights: dict,
    history_window: int,
    th_params: dict,
    ic_scores: dict,
    sg: RobustSignalGenerator,
) -> tuple:
    """在给定参数下执行一次回测，返回平均收益率和夏普比"""
    sg.history_scores = deque(maxlen=history_window)
    sg.base_weights = base_weights

    if th_params:
        def dyn_th(
            self,
            atr,
            adx,
            funding=0,
            atr_4h=None,
            adx_4h=None,
            atr_d1=None,
            adx_d1=None,
            pred_vol=None,
            pred_vol_4h=None,
            pred_vol_d1=None,
            regime=None,
        ):
            return RobustSignalGenerator.dynamic_threshold(
                self,
                atr,
                adx,
                funding,
                atr_4h=atr_4h,
                adx_4h=adx_4h,
                atr_d1=atr_d1,
                adx_d1=adx_d1,
                pred_vol=pred_vol,
                pred_vol_4h=pred_vol_4h,
                pred_vol_d1=pred_vol_d1,
                regime=regime,
                **th_params,
            )

        sg.dynamic_threshold = dyn_th.__get__(sg, RobustSignalGenerator)

    sg.ic_scores.update(ic_scores)

    all_symbols = df["symbol"].unique().tolist()
    fee_rate = 0.0005
    slippage = 0.0003
    results = []

    for symbol in all_symbols:
        df_sym = df[df["symbol"] == symbol].copy()
        df_sym = df_sym.sort_values("open_time").reset_index(drop=True)
        for col in FEATURE_COLS_1H:
            if col not in df_sym:
                df_sym[col] = np.nan
        for col in FEATURE_COLS_4H:
            if col not in df_sym:
                df_sym[col] = np.nan
        for col in FEATURE_COLS_D1:
            if col not in df_sym:
                df_sym[col] = np.nan

        signals = []
        for i in range(1, len(df_sym)):
            f1 = {c: df_sym.at[i, c] for c in FEATURE_COLS_1H}
            f4 = {c: df_sym.at[i, c] for c in FEATURE_COLS_4H}
            fd = {c: df_sym.at[i, c] for c in FEATURE_COLS_D1}
            res = sg.generate_signal(f1, f4, fd)
            signals.append({"open_time": df_sym.at[i, "open_time"], "signal": res["signal"], "score": res["score"]})
        sig_df = pd.DataFrame(signals)
        valid_idx = sig_df[sig_df["signal"] != 0].index + 1
        valid_idx = valid_idx[valid_idx < len(df_sym)]
        trades = []
        for idx in valid_idx:
            entry_price = df_sym.at[idx, "open"] * (1 + slippage * np.sign(sig_df.at[idx - 1, "signal"]))
            exit_price = df_sym.at[idx, "close"] * (1 - slippage * np.sign(sig_df.at[idx - 1, "signal"]))
            direction = sig_df.at[idx - 1, "signal"]
            pnl = (exit_price - entry_price) * direction
            ret = pnl / entry_price - 2 * fee_rate
            trades.append(ret)
        if trades:
            series = pd.Series(trades)
            total_ret = (series + 1).prod() - 1
            sharpe = series.mean() / series.std() * np.sqrt(len(series)) if series.std() else np.nan
        else:
            total_ret = 0
            sharpe = np.nan
        results.append({"symbol": symbol, "ret": total_ret, "sharpe": sharpe})

    df_res = pd.DataFrame(results)
    return df_res["ret"].mean(), df_res["sharpe"].mean()


<<<<<<< HEAD
def run_param_search(rows: int | None = None, method: str = "grid", trials: int = 30) -> None:
=======
def main() -> None:
    parser = argparse.ArgumentParser()
    parser.add_argument("--rows", type=int, default=None, help="只取最近 N 行数据")
    parser.add_argument(
        "--method",
        choices=["grid", "optuna"],
        default="grid",
        help="搜索方式: grid 或 optuna",
    )
    parser.add_argument("--trials", type=int, default=30, help="Optuna 试验次数")
    args = parser.parse_args()

>>>>>>> 0ff5cd7a
    cfg = load_config()
    engine = connect_mysql(cfg)
    df = pd.read_sql("SELECT * FROM features", engine, parse_dates=["open_time", "close_time"])
    if rows:
        df = df.tail(rows)

    # 预先加载模型并实例化一次信号生成器
    sg = RobustSignalGenerator(
        model_paths=convert_model_paths(MODEL_PATHS),
        feature_cols_1h=FEATURE_COLS_1H,
        feature_cols_4h=FEATURE_COLS_4H,
        feature_cols_d1=FEATURE_COLS_D1,
    )
    cached_ic = precompute_ic_scores(df, sg)
<<<<<<< HEAD
    if method == "grid":
=======
    if args.method == "grid":
>>>>>>> 0ff5cd7a
        param_grid = {
            "history_window": [300, 500],
            "th_base": [0.10, 0.12],
            "ai_w": [0.15, 0.25],
            "trend_w": [0.2, 0.3],
        }
        grid = ParameterGrid(param_grid)
        best = None
        best_metric = -np.inf

        for params in tqdm(grid, desc="Grid Search"):
            base_weights = {
                "ai": params["ai_w"],
                "trend": params["trend_w"],
                "momentum": 0.2,
                "volatility": 0.2,
                "volume": 0.1,
                "sentiment": 0.05,
                "funding": 0.05,
            }
            th_params = {
                "base": params["th_base"],
                "min_thres": 0.06,
                "max_thres": 0.25,
            }
            tot_ret, sharpe = run_single_backtest(
                df,
                base_weights,
                params["history_window"],
                th_params,
                cached_ic,
                sg,
            )
            metric = sharpe if not np.isnan(sharpe) else -np.inf
            if metric > best_metric:
                best_metric = metric
                best = params
            print(
                f"params={params} -> total_ret={tot_ret:.4f}, sharpe={sharpe:.4f}"
            )
<<<<<<< HEAD

        print("best params:", best, "best_sharpe:", best_metric)
    else:
        def objective(trial: optuna.Trial) -> float:
            base_weights = {
                "ai": trial.suggest_float("ai_w", 0.1, 0.3),
                "trend": trial.suggest_float("trend_w", 0.1, 0.3),
                "momentum": trial.suggest_float("momentum_w", 0.1, 0.3),
                "volatility": 0.2,
                "volume": 0.1,
                "sentiment": 0.05,
                "funding": 0.05,
            }
            th_params = {
                "base": trial.suggest_float("th_base", 0.06, 0.15),
                "min_thres": trial.suggest_float("min_thres", 0.05, 0.1),
                "max_thres": trial.suggest_float("max_thres", 0.2, 0.3),
            }
            history_window = trial.suggest_int("history_window", 300, 800)
            _, sharpe = run_single_backtest(
                df, base_weights, history_window, th_params, cached_ic, sg
            )
            return sharpe if not np.isnan(sharpe) else -np.inf

        study = optuna.create_study(direction="maximize")
        study.optimize(objective, n_trials=trials, show_progress_bar=True)

        print("best params:", study.best_params, "best_sharpe:", study.best_value)


def main() -> None:
    parser = argparse.ArgumentParser()
    parser.add_argument("--rows", type=int, default=None, help="只取最近 N 行数据")
    parser.add_argument(
        "--method",
        choices=["grid", "optuna"],
        default="grid",
        help="搜索方式: grid 或 optuna",
    )
    parser.add_argument("--trials", type=int, default=30, help="Optuna 试验次数")
    args = parser.parse_args()
    run_param_search(rows=args.rows, method=args.method, trials=args.trials)
=======

        print("best params:", best, "best_sharpe:", best_metric)
    else:
        def objective(trial: optuna.Trial) -> float:
            base_weights = {
                "ai": trial.suggest_float("ai_w", 0.1, 0.3),
                "trend": trial.suggest_float("trend_w", 0.1, 0.3),
                "momentum": trial.suggest_float("momentum_w", 0.1, 0.3),
                "volatility": 0.2,
                "volume": 0.1,
                "sentiment": 0.05,
                "funding": 0.05,
            }
            th_params = {
                "base": trial.suggest_float("th_base", 0.06, 0.15),
                "min_thres": trial.suggest_float("min_thres", 0.05, 0.1),
                "max_thres": trial.suggest_float("max_thres", 0.2, 0.3),
            }
            history_window = trial.suggest_int("history_window", 300, 800)
            _, sharpe = run_single_backtest(
                df, base_weights, history_window, th_params, cached_ic, sg
            )
            return sharpe if not np.isnan(sharpe) else -np.inf

        study = optuna.create_study(direction="maximize")
        study.optimize(objective, n_trials=args.trials, show_progress_bar=True)

        print("best params:", study.best_params, "best_sharpe:", study.best_value)
>>>>>>> 0ff5cd7a


if __name__ == "__main__":
    run_param_search()<|MERGE_RESOLUTION|>--- conflicted
+++ resolved
@@ -154,22 +154,8 @@
     return df_res["ret"].mean(), df_res["sharpe"].mean()
 
 
-<<<<<<< HEAD
+
 def run_param_search(rows: int | None = None, method: str = "grid", trials: int = 30) -> None:
-=======
-def main() -> None:
-    parser = argparse.ArgumentParser()
-    parser.add_argument("--rows", type=int, default=None, help="只取最近 N 行数据")
-    parser.add_argument(
-        "--method",
-        choices=["grid", "optuna"],
-        default="grid",
-        help="搜索方式: grid 或 optuna",
-    )
-    parser.add_argument("--trials", type=int, default=30, help="Optuna 试验次数")
-    args = parser.parse_args()
-
->>>>>>> 0ff5cd7a
     cfg = load_config()
     engine = connect_mysql(cfg)
     df = pd.read_sql("SELECT * FROM features", engine, parse_dates=["open_time", "close_time"])
@@ -184,11 +170,7 @@
         feature_cols_d1=FEATURE_COLS_D1,
     )
     cached_ic = precompute_ic_scores(df, sg)
-<<<<<<< HEAD
     if method == "grid":
-=======
-    if args.method == "grid":
->>>>>>> 0ff5cd7a
         param_grid = {
             "history_window": [300, 500],
             "th_base": [0.10, 0.12],
@@ -229,7 +211,6 @@
             print(
                 f"params={params} -> total_ret={tot_ret:.4f}, sharpe={sharpe:.4f}"
             )
-<<<<<<< HEAD
 
         print("best params:", best, "best_sharpe:", best_metric)
     else:
@@ -272,36 +253,7 @@
     parser.add_argument("--trials", type=int, default=30, help="Optuna 试验次数")
     args = parser.parse_args()
     run_param_search(rows=args.rows, method=args.method, trials=args.trials)
-=======
-
-        print("best params:", best, "best_sharpe:", best_metric)
-    else:
-        def objective(trial: optuna.Trial) -> float:
-            base_weights = {
-                "ai": trial.suggest_float("ai_w", 0.1, 0.3),
-                "trend": trial.suggest_float("trend_w", 0.1, 0.3),
-                "momentum": trial.suggest_float("momentum_w", 0.1, 0.3),
-                "volatility": 0.2,
-                "volume": 0.1,
-                "sentiment": 0.05,
-                "funding": 0.05,
-            }
-            th_params = {
-                "base": trial.suggest_float("th_base", 0.06, 0.15),
-                "min_thres": trial.suggest_float("min_thres", 0.05, 0.1),
-                "max_thres": trial.suggest_float("max_thres", 0.2, 0.3),
-            }
-            history_window = trial.suggest_int("history_window", 300, 800)
-            _, sharpe = run_single_backtest(
-                df, base_weights, history_window, th_params, cached_ic, sg
-            )
-            return sharpe if not np.isnan(sharpe) else -np.inf
-
-        study = optuna.create_study(direction="maximize")
-        study.optimize(objective, n_trials=args.trials, show_progress_bar=True)
-
-        print("best params:", study.best_params, "best_sharpe:", study.best_value)
->>>>>>> 0ff5cd7a
+
 
 
 if __name__ == "__main__":
