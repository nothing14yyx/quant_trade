import joblib
import numpy as np
import pandas as pd
from collections import Counter, deque
pd.set_option('future.no_silent_downcasting', True)

class RobustSignalGenerator:
    """多周期 AI + 多因子 融合信号生成器。

    - 支持动态阈值与极端行情防护
    - 可通过 :func:`update_ic_scores` 读取历史数据并计算因子 IC
      用于动态调整权重
    """

    def __init__(self, model_paths, *, feature_cols_1h, feature_cols_4h, feature_cols_d1, history_window=300, symbol_categories=None):
        # 加载AI模型，同时保留训练时的 features 列名
        self.models = {}
        for period, path_dict in model_paths.items():
            self.models[period] = {}
            for direction, path in path_dict.items():
                loaded = joblib.load(path)
                # loaded = {"model": LGBMClassifier, "features": [...训练时的列名列表...]}
                # >>>>> 修改点：同时保存 model 和 features
                self.models[period][direction] = {
                    "model":   loaded["model"],
                    "features": loaded["features"]
                }

        # 保存各时间周期对应的特征列（但后面不再直接用它；实际推理要以 loaded["features"] 为准）
        self.feature_cols_1h = feature_cols_1h
        self.feature_cols_4h = feature_cols_4h
        self.feature_cols_d1 = feature_cols_d1

        # 静态因子权重（后续可由动态IC接口进行更新）
        self.base_weights = {
            'ai': 0.15,
            'trend': 0.2,
            'momentum': 0.2,
            'volatility': 0.2,
            'volume': 0.1,
            'sentiment': 0.05,
            'funding': 0.05
        }

        # 当前权重，初始与 base_weights 相同
        self.current_weights = self.base_weights.copy()

        # 初始化各因子对应的IC分数（均设为1，后续可动态更新）
        self.ic_scores = {k: 1 for k in self.base_weights.keys()}
        # 保存各因子IC的滑窗历史，便于做滚动平均
        self.ic_history = {k: deque(maxlen=history_window) for k in self.base_weights.keys()}

        # 用于存储历史融合得分，方便计算动态阈值（最大长度由 history_window 指定）
        self.history_scores = deque(maxlen=history_window)

        # 保存近期 OI 变化率，便于自适应过热阈值
        self.oi_change_history = deque(maxlen=history_window)
        # 记录BTC Dominance历史，计算短期与长期差异
        self.btc_dom_history = deque(maxlen=history_window)

<<<<<<< HEAD
        # 币种与板块的映射，用于板块热度修正
        self.symbol_categories = {k.upper(): v for k, v in (symbol_categories or {}).items()}

=======
>>>>>>> 15b16aea
        # 当多个信号方向过于集中时，用于滤除极端行情（最大同向信号比例阈值）
        self.max_same_direction_rate = 0.85

    @staticmethod
    def _score_from_proba(p):
        # 概率[0,1]映射到[-1,1]
        return 2 * p - 1

    def get_dynamic_oi_threshold(self, pred_vol=None, base=0.5, quantile=0.9):
        """根据历史 OI 变化率及预测波动率自适应阈值"""
        th = base
        if len(self.oi_change_history) > 30:
            th = float(np.quantile(np.abs(self.oi_change_history), quantile))
        if pred_vol is not None:
            th += min(0.1, abs(pred_vol) * 0.5)
        return th

    def detect_market_regime(self, adx1, adx4, adxd):
        """简易市场状态判别：根据平均ADX判断震荡或趋势"""
        avg_adx = np.mean([adx1, adx4, adxd])
        return "trend" if avg_adx >= 25 else "range"

    def calc_period_weights(self, adx1, adx4, adxd):
        """根据各周期ADX分配权重"""
        w1 = 0.6 + 0.4 * min(adx1, 50) / 50
        w4 = 0.3 + 0.4 * min(adx4, 50) / 50
        wd = 0.1 + 0.4 * min(adxd, 50) / 50
        total = w1 + w4 + wd
        return w1 / total, w4 / total, wd / total

<<<<<<< HEAD
    def set_symbol_categories(self, mapping):
        """更新币种与板块的映射"""
        self.symbol_categories = {k.upper(): v for k, v in mapping.items()}

=======
>>>>>>> 15b16aea
    def compute_tp_sl(self, price, atr, direction, tp_mult=1.5, sl_mult=1.0):
        """
        计算止盈止损价格
        :param price: 当前价格
        :param atr:   ATR绝对值（如4h的ATR*close）
        :param direction: 1=多头，-1=空头
        :param tp_mult: 止盈倍数
        :param sl_mult: 止损倍数
        :return: (take_profit, stop_loss)
        """
        if direction == 1:
            take_profit = price + tp_mult * atr
            stop_loss   = price - sl_mult * atr
        else:
            take_profit = price - tp_mult * atr
            stop_loss   = price + sl_mult * atr
        return take_profit, stop_loss

    # >>>>> 修改：改写 get_ai_score，让它自动从 self.models[...]["features"] 中取“训练时列名”
    def get_ai_score(self, features, model_dict):
        """
        features: 当前币种的特征字典（key: 列名，value: 数值）
        model_dict: 形如 {"model": LGBMClassifier, "features": [...训练时列...]}

        返回：AI 置信度映射到 [-1,1] 的综合得分
        """
        lgb_model = model_dict["model"]
        train_cols = model_dict["features"]

        row_data = {col: [features.get(col, 0)] for col in train_cols}
        X_df = pd.DataFrame(row_data)
        # === 这里加一行，强制所有特征为 float 类型，防止 dtype 报错 ===
        X_df = X_df.replace(['', None], np.nan).infer_objects(copy=False).astype(float)

        proba_up = lgb_model.predict_proba(X_df)[0][1]
        return self._score_from_proba(proba_up)

    def get_vol_prediction(self, features, model_dict):
        """根据回归模型预测未来波动率"""
        lgb_model = model_dict["model"]
        train_cols = model_dict["features"]

        row_data = {col: [features.get(col, 0)] for col in train_cols}
        X_df = pd.DataFrame(row_data)
        X_df = X_df.replace(['', None], np.nan).infer_objects(copy=False).astype(float)
        return float(lgb_model.predict(X_df)[0])

    # robust_signal_generator.py

    def get_factor_scores(self, features: dict, period: str) -> dict:
        """
        输入：
          - features: 单周期特征字典（如 {'ema_diff_1h': 0.12, 'boll_perc_1h': 0.45, ...}）
          - period:   "1h" / "4h" / "d1"
        输出：一个 dict，包含6个子因子得分。
        """

        def safe(key: str, default=0):
            """如果值缺失或为 NaN，返回 default。"""
            v = features.get(key, default)
            if v is None:
                return default
            if isinstance(v, (float, int)) and pd.isna(v):
                return default
            return v

        trend_raw = (
            np.tanh(safe(f'ema_diff_{period}', 0) * 5)
            + 2 * (safe(f'boll_perc_{period}', 0.5) - 0.5)
            + safe(f'supertrend_dir_{period}', 0)
            + np.tanh(safe(f'adx_delta_{period}', 0) / 10)
            + np.tanh((safe(f'bull_streak_{period}', 0) - safe(f'bear_streak_{period}', 0)) / 3)
            + 0.5 * safe(f'long_lower_shadow_{period}', 0)
            - 0.5 * safe(f'long_upper_shadow_{period}', 0)
            + 0.5 * safe(f'vol_breakout_{period}', 0)
        )

        momentum_raw = (
            (safe(f'rsi_{period}', 50) - 50) / 50
            + safe(f'willr_{period}', -50) / 50
            + np.tanh(safe(f'macd_hist_{period}', 0) * 5)
            + np.tanh(safe(f'rsi_slope_{period}', 0) * 10)
            + (safe(f'mfi_{period}', 50) - 50) / 50
        )

        volatility_raw = (
            np.tanh(safe(f'atr_pct_{period}', 0) * 8)
            + np.tanh(safe(f'bb_width_{period}', 0) * 2)
            + np.tanh(safe(f'donchian_delta_{period}', 0) * 5)
            + np.tanh(safe(f'hv_7d_{period}', 0) * 5)
            + 0.5 * np.tanh(safe(f'hv_14d_{period}', 0) * 5)
            + 0.5 * np.tanh(safe(f'hv_30d_{period}', 0) * 5)
        )

        volume_raw = (
            np.tanh(safe(f'vol_ma_ratio_{period}', 0))
            + np.tanh(safe(f'obv_delta_{period}', 0) / 1e5)
            + np.tanh(safe(f'vol_roc_{period}', 0) / 5)
            + np.tanh(safe(f'rsi_mul_vol_ma_ratio_{period}', 0) / 100)
            + np.tanh((safe(f'buy_sell_ratio_{period}', 1) - 1) * 2)
            + np.tanh(safe(f'vol_profile_density_{period}', 0) / 10)
        )

        sentiment_raw = (
            (safe('fg_index_d1', 50) - 50) / 50
            + np.tanh(safe(f'btc_correlation_1h_{period}', 0))
            + np.tanh(safe(f'eth_correlation_1h_{period}', 0))
            + np.tanh(safe(f'price_diff_cg_{period}', 0) * 5)
            + np.tanh(safe(f'cg_market_cap_roc_{period}', 0) * 5)
            + np.tanh((safe(f'volume_cg_ratio_{period}', 1) - 1) * 2)
        )

        f_rate = safe(f'funding_rate_{period}', 0)
        f_anom = safe(f'funding_rate_anom_{period}', 0)
        if abs(f_rate) > 0.05:
            funding_raw = -np.tanh(f_rate * 100)
        else:
            funding_raw = np.tanh(f_rate * 100)
        funding_raw += np.tanh(f_anom * 50)

        return {
            'trend': np.tanh(trend_raw),
            'momentum': np.tanh(momentum_raw),
            'volatility': np.tanh(volatility_raw),
            'volume': np.tanh(volume_raw),
            'sentiment': np.tanh(sentiment_raw),
            'funding': np.tanh(funding_raw),
        }

    def update_ic_scores(self, df, *, window=None, group_by=None, time_col="open_time"):
        """根据历史数据计算并更新各因子的 IC 分数

        Parameters
        ----------
        df : pandas.DataFrame
            历史特征数据。
        window : int, optional
            只取最近 ``window`` 条记录参与计算；默认为 ``None`` 表示使用全部数据。
        group_by : str, optional
            若指定，对 ``df`` 按该列分组后分别计算 IC，再取平均值。
        time_col : str, default ``"open_time"``
            排序所依据的时间列名。
        """

        from param_search import compute_ic_scores

        def _compute(sub_df: pd.DataFrame) -> dict:
            sub_df = sub_df.sort_values(time_col)
            if window:
                sub_df = sub_df.tail(window)
            return compute_ic_scores(sub_df, self)

        if group_by:
            grouped = df.groupby(group_by)
            ic_list = []
            for _, g in grouped:
                ic_list.append(_compute(g))
            if ic_list:
                ic = {k: float(np.nanmean([d[k] for d in ic_list])) for k in self.base_weights}
            else:
                ic = {k: 0.0 for k in self.base_weights}
        else:
            ic = _compute(df)

        self.ic_scores.update(ic)
        for k, v in ic.items():
            self.ic_history[k].append(v)
        return self.ic_scores

    def dynamic_weight_update(self):
        # IC驱动动态权重分配（基于IC滑窗均值）
        ic_avg = []
        for k in self.ic_scores.keys():
            hist = self.ic_history.get(k)
            if hist:
                ic_avg.append(np.nanmean(hist))
            else:
                ic_avg.append(self.ic_scores[k])
        ic_arr = np.array([max(0, v) for v in ic_avg])
        base_arr = np.array([self.base_weights[k] for k in self.ic_scores.keys()])

        combined = ic_arr * base_arr
        if combined.sum() > 0:
            w = combined / combined.sum()
        else:
            w = base_arr / base_arr.sum()

        self.current_weights = dict(zip(self.ic_scores.keys(), w))
        return self.current_weights

    def dynamic_threshold(
        self,
        atr,
        adx,
        funding=0,
        atr_4h=None,
        adx_4h=None,
        atr_d1=None,
        adx_d1=None,
        pred_vol=None,
        pred_vol_4h=None,
        pred_vol_d1=None,
        base=0.10,
        min_thres=0.06,
        max_thres=0.25,
        regime=None,
    ):
        """根据历史 ATR、ADX 以及预测波动率动态计算阈值"""

        thres = base

        # ===== 波动性贡献 =====
        thres += min(0.08, abs(atr) * 3)
        if atr_4h is not None:
            thres += 0.5 * min(0.08, abs(atr_4h) * 3)
        if atr_d1 is not None:
            thres += 0.25 * min(0.08, abs(atr_d1) * 3)
        if pred_vol is not None:
            thres += min(0.05, abs(pred_vol) * 3)
        if pred_vol_4h is not None:
            thres += 0.5 * min(0.05, abs(pred_vol_4h) * 3)
        if pred_vol_d1 is not None:
            thres += 0.25 * min(0.05, abs(pred_vol_d1) * 3)

        # ===== 趋势强度贡献 =====
        thres += min(0.08, max(adx - 20, 0) * 0.004)
        if adx_4h is not None:
            thres += 0.5 * min(0.08, max(adx_4h - 20, 0) * 0.004)
        if adx_d1 is not None:
            thres += 0.25 * min(0.08, max(adx_d1 - 20, 0) * 0.004)

        # ===== 资金费率贡献 =====
        thres += min(0.05, abs(funding) * 5)

        # ===== 历史分位阈值补充 =====
        if len(self.history_scores) > 100:
            quantile_th = np.quantile(np.abs(self.history_scores), 0.92)
            thres = max(thres, quantile_th)

        if regime == "trend":
            thres += 0.02
        elif regime == "range":
            thres -= 0.02

        return max(min_thres, min(max_thres, thres))

    def combine_score(self, ai_score, factor_scores, weights=None):
        """按固定顺序加权合并各因子得分"""
        if weights is None:
            weights = self.base_weights

        fused_score = (
            ai_score * weights['ai']
            + factor_scores['trend'] * weights['trend']
            + factor_scores['momentum'] * weights['momentum']
            + factor_scores['volatility'] * weights['volatility']
            + factor_scores['volume'] * weights['volume']
            + factor_scores['sentiment'] * weights['sentiment']
            + factor_scores['funding'] * weights['funding']
        )

        return float(np.clip(fused_score, -1, 1))

    def consensus_check(self, s1, s2, s3, min_agree=2):
        # 多周期方向共振（如调研建议），可加全分歧减弱等逻辑
        signs = np.sign([s1, s2, s3])
        non_zero = [g for g in signs if g != 0]
        if len(non_zero) < min_agree:
            return 0  # 无方向共振
        cnt = Counter(non_zero)
        if cnt.most_common(1)[0][1] >= min_agree:
            return int(cnt.most_common(1)[0][0])  # 返回方向
        return 0

    def crowding_protection(self, signal_list):
        # 极端行情保护：若同方向信号占比过高，自动降权或减仓
        pos_counts = Counter(signal_list)
        total = sum(pos_counts.values())
        for direction in [-1, 1]:
            if total > 0 and pos_counts[direction] / total > self.max_same_direction_rate:
                return direction
        return 0

    def generate_signal(
        self,
        features_1h,
        features_4h,
        features_d1,
        all_scores_list=None,
        raw_features_1h=None,
        raw_features_4h=None,
        raw_features_d1=None,
        *,
        global_metrics=None,
        open_interest=None,
        symbol=None,
    ):
        """
        输入：
            - features_1h: dict，当前 1h 周期下的全部特征键值对（已标准化）
            - features_4h: dict，当前 4h 周期下的全部特征键值对（已标准化）
            - features_d1: dict，当前 1d 周期下的全部特征键值对（已标准化）
            - all_scores_list: list，可选，当前所有币种的 fused_score 列表，用于极端行情保护
            - raw_features_1h: dict，可选，未标准化的 1h 特征
            - raw_features_4h: dict，可选，未标准化的 4h 特征；其中 atr_pct_4h 为实际
              比例（如 0.05 表示 5%），在计算止盈止损和指标计算时会优先使用
            - raw_features_d1: dict，可选，未标准化的 1d 特征
            - symbol: str，可选，当前币种，如 'BTCUSDT'
        输出：
            一个 dict，包含 'signal'、'score'、'position_size'、'take_profit'、'stop_loss' 和 'details'
        说明：若传入 raw_features_*，则多因子计算与动态阈值、止盈止损均使用原始数据，
              标准化后的 features_* 仅用于 AI 模型预测。
        """

        # ===== 1. 计算 AI 部分的分数（映射到 [-1, 1]） =====
        ai_scores = {}
        vol_preds = {}
        for p, feats in [('1h', features_1h), ('4h', features_4h), ('d1', features_d1)]:
            score_up = self.get_ai_score(feats, self.models[p]['up'])
            score_down = self.get_ai_score(feats, self.models[p]['down'])
            ai_scores[p] = 0.5 * (score_up - score_down)
            if 'vol' in self.models[p]:
                vol_preds[p] = self.get_vol_prediction(feats, self.models[p]['vol'])
            else:
                vol_preds[p] = None

        # ===== 2. 计算多因子部分的分数 =====
        # 若提供了未标准化的原始特征，则优先用于多因子逻辑计算，
        # 避免标准化偏移导致阈值判断失真
        fs = {
            '1h': self.get_factor_scores(raw_features_1h or features_1h, '1h'),
            '4h': self.get_factor_scores(raw_features_4h or features_4h, '4h'),
            'd1': self.get_factor_scores(raw_features_d1 or features_d1, 'd1')
        }

        # ===== 3. 动态权重更新 =====
        weights = self.dynamic_weight_update()

        # ===== 4. 合并 AI 与多因子分数，得到各周期总分 =====
        score_1h = self.combine_score(ai_scores['1h'], fs['1h'], weights)
        score_4h = self.combine_score(ai_scores['4h'], fs['4h'], weights)
        score_d1 = self.combine_score(ai_scores['d1'], fs['d1'], weights)

        # ===== 5. 判断 4h 强确认条件 =====
        strong_confirm = (
            (fs['4h']['trend'] > 0 and fs['4h']['momentum'] > 0 and fs['4h']['volatility'] > 0 and score_4h > 0) or
            (fs['4h']['trend'] < 0 and fs['4h']['momentum'] < 0 and fs['4h']['volatility'] < 0 and score_4h < 0)
        )

        # ===== 6. 多周期共振：使用 consensus_check =====
        consensus_dir = self.consensus_check(score_1h, score_4h, score_d1)
        consensus_all = (
            consensus_dir != 0 and np.sign(score_1h) == np.sign(score_4h) == np.sign(score_d1)
        )
        consensus_14 = (
            consensus_dir != 0 and np.sign(score_1h) == np.sign(score_4h) and not consensus_all
        )

        adx1 = (raw_features_1h or features_1h).get('adx_1h', 0)
        adx4 = (raw_features_4h or features_4h).get('adx_4h', 0)
        adxd = (raw_features_d1 or features_d1).get('adx_d1', 0)
        w1, w4, w_d1 = self.calc_period_weights(adx1, adx4, adxd)

        if consensus_all:
            fused_score = w1 * score_1h + w4 * score_4h + w_d1 * score_d1
            if strong_confirm:
                fused_score *= 1.15
        elif consensus_14:
            total = w1 + w4
            fused_score = (w1 / total) * score_1h + (w4 / total) * score_4h
            if strong_confirm:
                fused_score *= 1.10
        else:
            fused_score = score_1h

        # 根据外部指标微调 fused_score
        if global_metrics is not None:
            dom = global_metrics.get('btc_dom_chg')
            if 'btc_dominance' in global_metrics:
                self.btc_dom_history.append(global_metrics['btc_dominance'])
                if len(self.btc_dom_history) >= 5:
                    short = np.mean(list(self.btc_dom_history)[-5:])
                    long = np.mean(self.btc_dom_history)
                    dom_diff = (short - long) / long if long else 0
                    if dom is None:
                        dom = dom_diff
                    else:
                        dom += dom_diff
            if dom is not None:
                if symbol and str(symbol).upper().startswith('BTC'):
                    fused_score *= 1 + 0.1 * dom
                else:
                    fused_score *= 1 - 0.1 * dom
            btc_mcap = global_metrics.get('btc_mcap_growth')
            alt_mcap = global_metrics.get('alt_mcap_growth')
            mcap_g = global_metrics.get('mcap_growth')
            if symbol and str(symbol).upper().startswith('BTC'):
                base_mcap = btc_mcap if btc_mcap is not None else mcap_g
            else:
                base_mcap = alt_mcap if alt_mcap is not None else mcap_g
            if base_mcap is not None:
                fused_score *= 1 + 0.1 * base_mcap
            vol_c = global_metrics.get('vol_chg')
            if vol_c is not None:
                fused_score *= 1 + 0.05 * vol_c
            hot = global_metrics.get('hot_sector_strength')
            if hot is not None:
<<<<<<< HEAD
                corr = global_metrics.get('sector_corr')
                if corr is None:
                    hot_name = global_metrics.get('hot_sector')
                    if hot_name and symbol:
                        cats = self.symbol_categories.get(str(symbol).upper())
                        if cats:
                            if isinstance(cats, str):
                                cats = [c.strip() for c in cats.split(',') if c.strip()]
                            corr = 1.0 if hot_name in cats else 0.0
                if corr is None:
                    corr = 1.0
=======
                corr = global_metrics.get('sector_corr', 1.0)
>>>>>>> 15b16aea
                fused_score *= 1 + 0.05 * hot * corr
        oi_overheat = False
        if open_interest is not None:
            oi_chg = open_interest.get('oi_chg')
            if oi_chg is not None:
                fused_score *= 1 + 0.1 * oi_chg
                self.oi_change_history.append(oi_chg)
                th_oi = self.get_dynamic_oi_threshold(pred_vol=vol_preds.get('1h'))
                if oi_chg > th_oi:
                    fused_score *= 0.8
                    oi_overheat = True

        # ===== 7. 如果 fused_score 为 NaN，直接返回无信号 =====
        if fused_score is None or (isinstance(fused_score, float) and np.isnan(fused_score)):
            return {
                'signal': 0,
                'score': float('nan'),
                'position_size': 0.0,
                'take_profit': None,
                'stop_loss': None,
                'details': {
                    'ai_1h': ai_scores['1h'],   'ai_4h': ai_scores['4h'],   'ai_d1': ai_scores['d1'],
                    'factors_1h': fs['1h'],     'factors_4h': fs['4h'],     'factors_d1': fs['d1'],
                    'score_1h': score_1h,       'score_4h': score_4h,       'score_d1': score_d1,
                    'strong_confirm': strong_confirm,
                    'consensus_14': consensus_14, 'consensus_all': consensus_all,
                    'vol_pred_1h': vol_preds.get('1h'),
                    'vol_pred_4h': vol_preds.get('4h'),
                    'vol_pred_d1': vol_preds.get('d1'),
                    'note': 'fused_score was NaN'
                }
            }

        # ===== 8. 把 fused_score 入历史，用于动态阈值计算 =====
        self.history_scores.append(fused_score)

        # ===== 9. 极端行情保护 =====
        if all_scores_list is not None:
            crowding_dir = self.crowding_protection(np.sign(all_scores_list))
            if (crowding_dir != 0) and (np.sign(fused_score) == crowding_dir):
                fused_score *= 0.5

        # ===== 10. 准备 details，用于回测与调试 =====
        details = {
            'ai_1h': ai_scores['1h'],   'ai_4h': ai_scores['4h'],   'ai_d1': ai_scores['d1'],
            'factors_1h': fs['1h'],     'factors_4h': fs['4h'],     'factors_d1': fs['d1'],
            'score_1h': score_1h,       'score_4h': score_4h,       'score_d1': score_d1,
            'strong_confirm': strong_confirm,
            'consensus_14': consensus_14, 'consensus_all': consensus_all,
            'vol_pred_1h': vol_preds.get('1h'),
            'vol_pred_4h': vol_preds.get('4h'),
            'vol_pred_d1': vol_preds.get('d1'),
            'oi_overheat': oi_overheat,
            'oi_threshold': locals().get('th_oi'),
        }

        # ===== 11. 动态阈值过滤，调用已有 dynamic_threshold =====
        raw_f1h = raw_features_1h or features_1h
        raw_f4h = raw_features_4h or features_4h
        raw_fd1 = raw_features_d1 or features_d1

        atr_1h = raw_f1h.get('atr_pct_1h', features_1h.get('atr_pct_1h', 0))
        adx_1h = raw_f1h.get('adx_1h', features_1h.get('adx_1h', 0))
        funding_1h = raw_f1h.get('funding_rate_1h', features_1h.get('funding_rate_1h', 0)) or 0

        atr_4h = raw_f4h.get('atr_pct_4h', features_4h.get('atr_pct_4h', 0)) if raw_f4h else None
        adx_4h = raw_f4h.get('adx_4h', features_4h.get('adx_4h', 0)) if raw_f4h else None
        atr_d1 = raw_fd1.get('atr_pct_d1', features_d1.get('atr_pct_d1', 0)) if raw_fd1 else None
        adx_d1 = raw_fd1.get('adx_d1', features_d1.get('adx_d1', 0)) if raw_fd1 else None

        regime = self.detect_market_regime(adx_1h, adx_4h or 0, adx_d1 or 0)
        th = self.dynamic_threshold(
            atr_1h,
            adx_1h,
            funding_1h,
            atr_4h=atr_4h,
            adx_4h=adx_4h,
            atr_d1=atr_d1,
            adx_d1=adx_d1,
            pred_vol=vol_preds.get('1h'),
            pred_vol_4h=vol_preds.get('4h'),
            pred_vol_d1=vol_preds.get('d1'),
            regime=regime,
        )

        if abs(fused_score) < th:
            return {
                'signal': 0,
                'score': fused_score,
                'position_size': 0.0,
                'take_profit': None,
                'stop_loss': None,
                'details': details
            }

        # ===== 12. 多级仓位逻辑（替代 calculate_position_size） =====
        abs_score = abs(fused_score)
        if abs_score > 0.8:
            pos_size = 1.0
        elif abs_score > 0.5:
            pos_size = 0.6
        elif abs_score > 0.3:
            pos_size = 0.3
        else:
            pos_size = 0.1

        if oi_overheat:
            pos_size *= 0.7

        vol_p = vol_preds.get('1h')
        if vol_p is not None:
            pos_size *= max(0.4, 1 - min(0.6, vol_p))

        if self.history_scores:
            cum = np.cumsum(self.history_scores)
            running_max = np.maximum.accumulate(cum)
            drawdowns = running_max - cum
            max_dd = drawdowns.max() if len(drawdowns) else 0
            pos_size *= max(0.5, 1 - min(0.5, max_dd))

        # ===== 13. 止盈止损计算：使用 ATR 动态设置 =====
        price = features_1h.get('close', 0)
        if raw_features_4h is not None and 'atr_pct_4h' in raw_features_4h:
            atr_pct_4h = raw_features_4h['atr_pct_4h']
        else:
            atr_pct_4h = features_4h.get('atr_pct_4h', 0)
        atr_abs = atr_pct_4h * price
        direction = int(np.sign(fused_score)) if fused_score != 0 else 1
        take_profit, stop_loss = self.compute_tp_sl(price, atr_abs, direction)

        # ===== 14. 最终返回 =====
        direction = int(np.sign(fused_score))  # 1 表示做多，-1 表示做空
        return {
            'signal': direction,
            'score': fused_score,
            'position_size': pos_size,
            'take_profit': take_profit,
            'stop_loss': stop_loss,
            'details': details
        }<|MERGE_RESOLUTION|>--- conflicted
+++ resolved
@@ -58,12 +58,10 @@
         # 记录BTC Dominance历史，计算短期与长期差异
         self.btc_dom_history = deque(maxlen=history_window)
 
-<<<<<<< HEAD
         # 币种与板块的映射，用于板块热度修正
         self.symbol_categories = {k.upper(): v for k, v in (symbol_categories or {}).items()}
 
-=======
->>>>>>> 15b16aea
+
         # 当多个信号方向过于集中时，用于滤除极端行情（最大同向信号比例阈值）
         self.max_same_direction_rate = 0.85
 
@@ -94,13 +92,11 @@
         total = w1 + w4 + wd
         return w1 / total, w4 / total, wd / total
 
-<<<<<<< HEAD
     def set_symbol_categories(self, mapping):
         """更新币种与板块的映射"""
         self.symbol_categories = {k.upper(): v for k, v in mapping.items()}
 
-=======
->>>>>>> 15b16aea
+
     def compute_tp_sl(self, price, atr, direction, tp_mult=1.5, sl_mult=1.0):
         """
         计算止盈止损价格
@@ -508,7 +504,7 @@
                 fused_score *= 1 + 0.05 * vol_c
             hot = global_metrics.get('hot_sector_strength')
             if hot is not None:
-<<<<<<< HEAD
+
                 corr = global_metrics.get('sector_corr')
                 if corr is None:
                     hot_name = global_metrics.get('hot_sector')
@@ -520,9 +516,7 @@
                             corr = 1.0 if hot_name in cats else 0.0
                 if corr is None:
                     corr = 1.0
-=======
-                corr = global_metrics.get('sector_corr', 1.0)
->>>>>>> 15b16aea
+
                 fused_score *= 1 + 0.05 * hot * corr
         oi_overheat = False
         if open_interest is not None:
