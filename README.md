--- conflicted
+++ resolved
@@ -85,11 +85,9 @@
 自 v2.8 起，`update_cg_category_stats` 可一次性获取 `/coins/categories` 接口
 返回的各板块市值、24 小时成交量等数据，并写入 `cg_category_stats` 表。
 
-<<<<<<< HEAD
+
 自 v2.10 起，`update_cg_global_metrics` 默认按日刷新（UTC 0 点），以减少 API 调用次数。
-=======
-自 v2.10 起，`update_cg_global_metrics` 默认按日刷新（24 小时），以减少 API 调用次数。
->>>>>>> 3fc6ca1f
+
 
 自 v2.9 起，`get_latest_cg_global_metrics` 将同时返回基于 `cg_category_stats`
  计算的热门板块信息，字段为 `hot_sector` 与 `hot_sector_strength`。
