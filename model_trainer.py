# model_trainer.py  (2025-06-03, 已添加按 open_time 排序)
# ----------------------------------------------------------------
import os, yaml, joblib, lightgbm as lgb, numpy as np, pandas as pd, datetime
from pathlib import Path
from sklearn.metrics import roc_auc_score, mean_absolute_error
from sklearn.metrics import precision_recall_curve


import optuna
from lightgbm.callback import CallbackEnv
from sqlalchemy import create_engine


def forward_chain_split(n_samples: int, n_splits: int = 5, gap: int = 0):
    """Yield train and validation indices in a forward chaining manner."""
    fold_size = n_samples // (n_splits + 1)
    indices = np.arange(n_samples)
    for i in range(n_splits):
        train_end = fold_size * (i + 1)
        val_start = train_end + gap
        val_end = val_start + fold_size
        if val_end > n_samples:
            val_end = n_samples
        yield indices[:train_end], indices[val_start:val_end]


# ---------- 自定义：只在过去样本内合成的 SMOTE ----------
class TimeSeriesAwareSMOTE:
    """在时间序列数据上执行 SMOTE，支持按时间分组，确保仅使用过去的少数类样本"""

    def __init__(self, k_neighbors: int = 2, random_state: int | None = 42, group_freq: str | None = None):
        self.k_neighbors = k_neighbors
        self.random_state = random_state
        self.group_freq = group_freq
        self.sample_indices_: list[int] | None = None

    def _resample_one(self, X, y, open_time):
        rng = np.random.RandomState(self.random_state)
        minority = y.value_counts().idxmin()
        maj_count = (y != minority).sum()
        min_idx = np.where(y == minority)[0]
        deficit = maj_count - len(min_idx)
        if deficit <= 0:
            return X, y, np.arange(len(X))

        new_rows = []
        new_times = []
        sample_idx = list(range(len(X)))
        for idx in min_idx:
            prev_idx = min_idx[min_idx < idx]
            if len(prev_idx) == 0:
                continue
            neighbor = rng.choice(prev_idx)
            alpha = rng.rand()
            row = X.iloc[idx] + alpha * (X.iloc[neighbor] - X.iloc[idx])
            new_rows.append(row)
            new_times.append(open_time.iloc[idx])
            sample_idx.append(idx)
            if len(new_rows) >= deficit:
                break

        if not new_rows:
            return X, y, np.arange(len(X))

        X_aug = pd.concat([X, pd.DataFrame(new_rows)], ignore_index=True)
        y_aug = pd.concat([y, pd.Series([minority] * len(new_rows))], ignore_index=True)
        time_aug = pd.concat([open_time, pd.Series(new_times)], ignore_index=True)

        order = np.argsort(time_aug)
        return (
            X_aug.iloc[order].reset_index(drop=True),
            y_aug.iloc[order].reset_index(drop=True),
            np.array(sample_idx)[order],
        )

    def fit_resample(self, X: pd.DataFrame, y: pd.Series, open_time: pd.Series):
        if self.group_freq:
            groups = open_time.dt.to_period(self.group_freq)
            res_X_all, res_y_all, idx_all = [], [], []
            for g in groups.unique():
                mask = groups == g
                X_res, y_res, idx_res = self._resample_one(
                    X[mask].reset_index(drop=True),
                    y[mask].reset_index(drop=True),
                    open_time[mask].reset_index(drop=True),
                )
                offset = len(pd.concat(res_X_all)) if res_X_all else 0
                idx_all.extend((np.array(idx_res) + offset).tolist())
                res_X_all.append(X_res)
                res_y_all.append(y_res)
            X_out = pd.concat(res_X_all, ignore_index=True)
            y_out = pd.concat(res_y_all, ignore_index=True)
            self.sample_indices_ = np.array(idx_all)
            return X_out, y_out
        else:
            X_res, y_res, idx_res = self._resample_one(X, y, open_time)
            self.sample_indices_ = idx_res
            return X_res, y_res


class OffsetLightGBMPruningCallback:
    """在交叉验证中为 LightGBM 的每折评估添加 step 偏移，避免 Optuna 重复 step 警告"""

    def __init__(
        self,
        trial: optuna.Trial,
        metric: str,
        valid_name: str = "valid_0",
        report_interval: int = 1,
        step_offset: int = 0,
    ) -> None:
        self._trial = trial
        self._metric = metric
        self._valid_name = valid_name
        self._report_interval = report_interval
        self._step_offset = step_offset

    def __call__(self, env: CallbackEnv) -> None:
        if (env.iteration + 1) % self._report_interval != 0:
            return

        evals = env.evaluation_result_list
        if not evals:
            return

        is_cv = len(evals[0]) == 5
        target_valid_name = "valid" if is_cv else self._valid_name

        for valid_name, metric, value in [(e[0], e[1], e[2]) for e in evals]:
            if valid_name == target_valid_name and (metric == self._metric or metric == "valid " + self._metric):
                step = env.iteration + self._step_offset
                self._trial.report(value, step=step)
                if self._trial.should_prune():
                    raise optuna.TrialPruned(f"Trial was pruned at iteration {step}.")
                break
        else:
            raise ValueError(
                f'The entry associated with the validation name "{target_valid_name}" '
                f'and the metric name "{self._metric}" is not found in the evaluation result list '
                f"{str(evals)}."
            )


CONFIG_PATH = Path(__file__).resolve().parent / "utils" / "config.yaml"

# ---------- 1. 读取配置 ----------
with open(CONFIG_PATH, "r", encoding="utf-8") as f:
    cfg = yaml.safe_load(f)

mysql_cfg = cfg["mysql"]
engine = create_engine(
    f"mysql+pymysql://{mysql_cfg['user']}:{os.getenv('MYSQL_PASSWORD', mysql_cfg['password'])}"
    f"@{mysql_cfg['host']}:{mysql_cfg.get('port',3306)}/{mysql_cfg['database']}?charset=utf8mb4"
)

# ---------- 1.1 训练选项 ----------
train_cfg = cfg.get("train_settings", {})
train_by_symbol = bool(train_cfg.get("by_symbol", False))
min_rows = int(train_cfg.get("min_rows", 500))
time_ranges = train_cfg.get("time_ranges", []) or [{"name": "all", "start": None, "end": None}]

# ---------- 2. 读取特征大表并按时间排序 ----------
df = pd.read_sql("SELECT * FROM features", engine, parse_dates=["open_time"])
# 确保整表按 open_time 升序排列，再 reset_index
df = df.sort_values("open_time").reset_index(drop=True)

# ---------- 3. 固定特征列 （来自 config.yaml 的 feature_cols） ----------
feature_cols = cfg.get("feature_cols", {})
if not feature_cols:
    raise RuntimeError("config.yaml 缺少 feature_cols 配置")

# ---------- 4. 目标列 ----------
targets = {"up": "target_up", "down": "target_down", "vol": "future_volatility"}


# ---------- 辅助：剔除极端异常样本 ----------
def drop_price_outliers(df: pd.DataFrame, pct: float = 0.995) -> pd.DataFrame:
    if not {"close", "open"}.issubset(df.columns):
        return df
    chg = (df["close"] / df["open"] - 1).abs()
    thresh = chg.quantile(pct)
    keep = chg <= thresh
    removed = len(df) - keep.sum()
    if removed:
        print(f"drop_price_outliers: removed {removed} rows")
    return df[keep]


# ---------- 5. 训练函数 ----------
def train_one(df_all: pd.DataFrame, features: list[str], tgt: str, model_path: Path, regression: bool = False) -> None:

    # 5-1  缺列补 NaN
    for col in features:
        if col not in df_all.columns:
            df_all[col] = np.nan

    # 5-2  不再额外拼接 _isnan 标记列，避免重复
    feat_use = features.copy()

    # 5-3  过滤掉标签为 NaN 的行后再取训练集
    data = df_all.dropna(subset=[tgt])
    # 此时 data 已经继承了原始 df_all 的顺序，且原始 df_all 事先已按 open_time 排序

    X = data[feat_use]
    y = data[tgt]

    # ----- 留出最后 10% 仅做最终评估 -----
    hold_len = max(1, int(len(X) * 0.1))
    X_hold = X.iloc[-hold_len:]
    y_hold = y.iloc[-hold_len:]
    X = X.iloc[:-hold_len]
    y = y.iloc[:-hold_len]

    # 5-4  计算类别不平衡补偿
    if not regression:
        pos_weight = (y == 0).sum() / max((y == 1).sum(), 1)

    # 5-5  使用 Optuna + pruner 进行超参搜索

    def objective(trial: optuna.Trial):
        params = {
            "n_estimators": trial.suggest_int("n_estimators", 300, 900),
            "learning_rate": trial.suggest_float("learning_rate", 0.01, 0.1, log=True),
            "num_leaves": trial.suggest_int("num_leaves", 31, 127),
            "max_depth": trial.suggest_int("max_depth", -1, 20),
            "min_child_samples": trial.suggest_int("min_child_samples", 20, 100),
            "subsample": trial.suggest_float("subsample", 0.8, 1.0),
            "colsample_bytree": trial.suggest_float("colsample_bytree", 0.6, 1.0),
            "reg_lambda": trial.suggest_float("reg_lambda", 0.0, 0.5),
        }

        scores = []
        fcv = forward_chain_split(len(X), n_splits=5, gap=50)
        for fold_idx, (tr_idx, val_idx) in enumerate(fcv):
            X_tr, X_val = X.iloc[tr_idx], X.iloc[val_idx]
            y_tr, y_val = y.iloc[tr_idx], y.iloc[val_idx]

            if regression:
                model = lgb.LGBMRegressor(
                    objective="regression",
                    metric="l1",
                    random_state=42,
                    n_jobs=-1,
                    verbosity=-1,
                    **params,
                )
            else:
                model = lgb.LGBMClassifier(
                    objective="binary",
                    metric="auc",
                    random_state=42,
                    n_jobs=-1,
                    scale_pos_weight=pos_weight,
                    verbosity=-1,
                    **params,
                )

            model.fit(
                X_tr,
                y_tr,
                eval_set=[(X_val, y_val)],
                eval_metric="l1" if regression else "auc",
                callbacks=[
                    lgb.early_stopping(stopping_rounds=50, verbose=False),
                    OffsetLightGBMPruningCallback(
                        trial,
                        "l1" if regression else "auc",
                        step_offset=fold_idx * 10000,
                    ),
                ],
            )

            if regression:
                preds = model.predict(X_val, num_iteration=model.best_iteration_)
                score = -mean_absolute_error(y_val, preds)
            else:
                preds = model.predict_proba(X_val, num_iteration=model.best_iteration_)[:, 1]
                score = roc_auc_score(y_val, preds)
            scores.append(score)

        return float(np.mean(scores))

<<<<<<< HEAD
    study = optuna.create_study(direction="maximize", pruner=optuna.pruners.SuccessiveHalvingPruner())
    study.optimize(objective, n_trials=80, show_progress_bar=False)
=======
    study = optuna.create_study(
        direction="maximize",
        pruner=optuna.pruners.SuccessiveHalvingPruner()
    )
    study.optimize(objective, n_trials=40, show_progress_bar=False)
>>>>>>> 05874080
    best_params = study.best_params

    if regression:
        best = lgb.LGBMRegressor(
            objective="regression",
            metric="l1",
            random_state=42,
            n_jobs=-1,
            verbosity=-1,
            **best_params,
        )
    else:
        best = lgb.LGBMClassifier(
            objective="binary",
            metric="auc",
            random_state=42,
            n_jobs=-1,
            scale_pos_weight=pos_weight,
            verbosity=-1,
            **best_params,
        )

    # 5-6  三段式时间切分：CV -> 验证 -> 留出集
    val_len = max(1, int(len(X) * 0.1))
    X_tr, X_val = X.iloc[:-val_len], X.iloc[-val_len:]
    y_tr, y_val = y.iloc[:-val_len], y.iloc[-val_len:]

    best.fit(
        X_tr,
        y_tr,
        eval_set=[(X_val, y_val)],
        eval_metric="l1" if regression else "auc",
        callbacks=[
            lgb.early_stopping(stopping_rounds=50, verbose=False),
            lgb.log_evaluation(period=0),
        ],
    )

    # ----- 留出集评估 -----
    if len(X_hold):
        if regression:
            hold_pred = best.predict(X_hold, num_iteration=best.best_iteration_)
            hold_score = -mean_absolute_error(y_hold, hold_pred)
        else:
            hold_pred = best.predict_proba(X_hold, num_iteration=best.best_iteration_)[:, 1]
            hold_score = roc_auc_score(y_hold, hold_pred)
        label = "Holdout-MAE" if regression else "Holdout-AUC"
        print(f"{label}: {hold_score:.4f}")

    feat_imp = getattr(best, "feature_importances_", None)

    # ----- 根据验证集寻找最佳阈值 -----
    best_th = 0.5
    if not regression:
        val_proba = best.predict_proba(X_val, num_iteration=best.best_iteration_)[:, 1]
        prec, rec, thr = precision_recall_curve(y_val, val_proba)
        f1 = 2 * prec * rec / (prec + rec + 1e-12)
        if len(thr):
            best_th = float(thr[np.nanargmax(f1)])

    # 5-7  保存模型与特征列及阈值
    model_path.parent.mkdir(parents=True, exist_ok=True)
    joblib.dump({"model": best, "features": feat_use, "threshold": best_th}, model_path, compress=3)
    score_label = "CV-MAE" if regression else "CV-AUC"
    print(f"✔ Saved: {model_path.name}  ({score_label} {study.best_value:.4f}, th {best_th:.3f})")

    # 5-8  打印前 15 个重要特征
    if feat_imp is not None:
        imp = pd.Series(feat_imp, index=feat_use).sort_values(ascending=False).head(15)
        print(imp.to_string())


# ---------- 6. 周期 × 方向 × 符号 训练循环 ----------
symbols = df["symbol"].unique() if train_by_symbol else [None]

for sym in symbols:
    df_sym = df[df["symbol"] == sym] if sym is not None else df
    if len(df_sym) < min_rows:
        continue
    for rng in time_ranges:
        df_rng = df_sym
        if rng.get("start"):
            df_rng = df_rng[df_rng["open_time"] >= pd.to_datetime(rng["start"])]
        if rng.get("end"):
            df_rng = df_rng[df_rng["open_time"] < pd.to_datetime(rng["end"])]
        df_rng = drop_price_outliers(df_rng)

        for period, cols in feature_cols.items():
            if period == "4h":
                subset = df_rng[df_rng["open_time"].dt.hour % 4 == 0]
            elif period in {"1d", "d1"}:
                subset = df_rng[df_rng["open_time"].dt.hour == 0]
            else:
                subset = df_rng

            for tag, tgt_col in targets.items():
                file_date = datetime.datetime.utcnow().strftime("%Y%m%d")
                file_name = f"model_{period}_{tag}_{file_date}.pkl"
                print(f"\n🚀  Train {period} {sym or 'all'} {rng.get('name','all')} {tag}")
                out_file = Path("models") / file_name
                train_one(subset.copy(), cols, tgt_col, out_file, regression=(tag == "vol"))
                with open(Path("models") / "changelog.csv", "a") as f:
                    f.write(f"{file_name},{file_date}\n")

print("\n✅  All models finished.")<|MERGE_RESOLUTION|>--- conflicted
+++ resolved
@@ -279,17 +279,9 @@
             scores.append(score)
 
         return float(np.mean(scores))
-
-<<<<<<< HEAD
     study = optuna.create_study(direction="maximize", pruner=optuna.pruners.SuccessiveHalvingPruner())
     study.optimize(objective, n_trials=80, show_progress_bar=False)
-=======
-    study = optuna.create_study(
-        direction="maximize",
-        pruner=optuna.pruners.SuccessiveHalvingPruner()
-    )
-    study.optimize(objective, n_trials=40, show_progress_bar=False)
->>>>>>> 05874080
+
     best_params = study.best_params
 
     if regression:
